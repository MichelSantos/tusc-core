--- conflicted
+++ resolved
@@ -11,11 +11,9 @@
 
 # We have to link against graphene_debug_witness because deficiency in our API infrastructure doesn't allow plugins to be fully abstracted #246
 target_link_libraries( witness_node
-<<<<<<< HEAD
-                       PRIVATE graphene_app graphene_delayed_node graphene_account_history graphene_elasticsearch graphene_market_history graphene_witness graphene_chain graphene_debug_witness graphene_egenesis_full fc ${CMAKE_DL_LIBS} ${PLATFORM_SPECIFIC_LIBS} )
-=======
-                       PRIVATE graphene_app graphene_delayed_node graphene_account_history graphene_market_history graphene_witness graphene_chain graphene_debug_witness graphene_egenesis_full graphene_snapshot fc ${CMAKE_DL_LIBS} ${PLATFORM_SPECIFIC_LIBS} )
->>>>>>> 4aa70815
+
+PRIVATE graphene_app graphene_delayed_node graphene_account_history graphene_elasticsearch graphene_market_history graphene_witness graphene_chain graphene_debug_witness graphene_egenesis_full graphene_snapshot fc ${CMAKE_DL_LIBS} ${PLATFORM_SPECIFIC_LIBS} )
+
 
 install( TARGETS
    witness_node
