/*
 * Copyright (c) 2015-2017 Cryptonomex, Inc., and contributors.
 *
 * The MIT License
 *
 * Permission is hereby granted, free of charge, to any person obtaining a copy
 * of this software and associated documentation files (the "Software"), to deal
 * in the Software without restriction, including without limitation the rights
 * to use, copy, modify, merge, publish, distribute, sublicense, and/or sell
 * copies of the Software, and to permit persons to whom the Software is
 * furnished to do so, subject to the following conditions:
 *
 * The above copyright notice and this permission notice shall be included in
 * all copies or substantial portions of the Software.
 *
 * THE SOFTWARE IS PROVIDED "AS IS", WITHOUT WARRANTY OF ANY KIND, EXPRESS OR
 * IMPLIED, INCLUDING BUT NOT LIMITED TO THE WARRANTIES OF MERCHANTABILITY,
 * FITNESS FOR A PARTICULAR PURPOSE AND NONINFRINGEMENT. IN NO EVENT SHALL THE
 * AUTHORS OR COPYRIGHT HOLDERS BE LIABLE FOR ANY CLAIM, DAMAGES OR OTHER
 * LIABILITY, WHETHER IN AN ACTION OF CONTRACT, TORT OR OTHERWISE, ARISING FROM,
 * OUT OF OR IN CONNECTION WITH THE SOFTWARE OR THE USE OR OTHER DEALINGS IN
 * THE SOFTWARE.
 */
#include <graphene/app/application.hpp>
#include <graphene/app/config_util.hpp>

#include <graphene/witness/witness.hpp>
#include <graphene/debug_witness/debug_witness.hpp>
#include <graphene/account_history/account_history_plugin.hpp>
#include <graphene/elasticsearch/elasticsearch_plugin.hpp>
#include <graphene/market_history/market_history_plugin.hpp>
#include <graphene/delayed_node/delayed_node_plugin.hpp>
#include <graphene/snapshot/snapshot.hpp>
#include <graphene/es_objects/es_objects.hpp>
#include <graphene/grouped_orders/grouped_orders_plugin.hpp>

#include <fc/thread/thread.hpp>
#include <fc/interprocess/signals.hpp>

#include <boost/filesystem.hpp>
#include <boost/property_tree/ptree.hpp>
#include <boost/container/flat_set.hpp>

#include <graphene/utilities/git_revision.hpp>
#include <boost/algorithm/string/replace.hpp>
#include <websocketpp/version.hpp>

#include <iostream>

#ifdef WIN32
# include <signal.h> 
#else
# include <csignal>
#endif

using namespace graphene;
namespace bpo = boost::program_options;
         
<<<<<<< HEAD
=======
void write_default_logging_config_to_stream(std::ostream& out);
fc::optional<fc::logging_config> load_logging_config_from_ini_file(const fc::path& config_ini_filename);

class deduplicator 
{
   public:
      deduplicator() : modifier(nullptr) {}

      deduplicator(const boost::shared_ptr<bpo::option_description> (*mod_fn)(const boost::shared_ptr<bpo::option_description>&))
              : modifier(mod_fn) {}

      const boost::shared_ptr<bpo::option_description> next(const boost::shared_ptr<bpo::option_description>& o)
      {
         const std::string name = o->long_name();
         if( seen.find( name ) != seen.end() )
            return nullptr;
         seen.insert(name);
         return modifier ? modifier(o) : o;
      }

   private:
      boost::container::flat_set<std::string> seen;
      const boost::shared_ptr<bpo::option_description> (*modifier)(const boost::shared_ptr<bpo::option_description>&);
};

static void load_config_file( const fc::path& config_ini_path, const bpo::options_description& cfg_options,
                              bpo::variables_map& options )
{
   deduplicator dedup;
   bpo::options_description unique_options("Graphene Witness Node");
   for( const boost::shared_ptr<bpo::option_description> opt : cfg_options.options() )
   {
      const boost::shared_ptr<bpo::option_description> od = dedup.next(opt);
      if( !od ) continue;
      unique_options.add( od );
   }

   // get the basic options
   bpo::store(bpo::parse_config_file<char>(config_ini_path.preferred_string().c_str(),
              unique_options, true), options);

   // try to get logging options from the config file.
   try
   {
      fc::optional<fc::logging_config> logging_config = load_logging_config_from_ini_file(config_ini_path);
      if (logging_config)
         fc::configure_logging(*logging_config);
   }
   catch (const fc::exception&)
   {
      wlog("Error parsing logging config from config file ${config}, using default config", ("config", config_ini_path.preferred_string()));
   }
}

const boost::shared_ptr<bpo::option_description> new_option_description( const std::string& name, const bpo::value_semantic* value, const std::string& description )
{
    bpo::options_description helper("");
    helper.add_options()( name.c_str(), value, description.c_str() );
    return helper.options()[0];
}

static void create_new_config_file( const fc::path& config_ini_path, const fc::path& data_dir,
                                    const bpo::options_description& cfg_options )
{
   ilog("Writing new config file at ${path}", ("path", config_ini_path));
   if( !fc::exists(data_dir) )
      fc::create_directories(data_dir);

   auto modify_option_defaults = [](const boost::shared_ptr<bpo::option_description>& o) -> const boost::shared_ptr<bpo::option_description> {
       const std::string& name = o->long_name();
       if( name == "partial-operations" )
          return new_option_description( name, bpo::value<bool>()->default_value(true), o->description() );
       if( name == "max-ops-per-account" )
          return new_option_description( name, bpo::value<int>()->default_value(100), o->description() );
       return o;
   };
   deduplicator dedup(modify_option_defaults);
   std::ofstream out_cfg(config_ini_path.preferred_string());
   for( const boost::shared_ptr<bpo::option_description> opt : cfg_options.options() )
   {
      const boost::shared_ptr<bpo::option_description> od = dedup.next(opt);
      if( !od ) continue;

      if( !od->description().empty() )
         out_cfg << "# " << od->description() << "\n";
      boost::any store;
      if( !od->semantic()->apply_default(store) )
         out_cfg << "# " << od->long_name() << " = \n";
      else {
         auto example = od->format_parameter();
         if( example.empty() )
            // This is a boolean switch
            out_cfg << od->long_name() << " = " << "false\n";
         else {
            // The string is formatted "arg (=<interesting part>)"
            example.erase(0, 6);
            example.erase(example.length()-1);
            out_cfg << od->long_name() << " = " << example << "\n";
         }
      }
      out_cfg << "\n";
   }
   write_default_logging_config_to_stream(out_cfg);
   out_cfg.close();
   // read the default logging config we just wrote out to the file and start using it
   fc::optional<fc::logging_config> logging_config = load_logging_config_from_ini_file(config_ini_path);
   if (logging_config)
      fc::configure_logging(*logging_config);
}

>>>>>>> 308ff522
int main(int argc, char** argv) {
   app::application* node = new app::application();
   fc::oexception unhandled_exception;
   try {
      bpo::options_description app_options("Graphene Witness Node");
      bpo::options_description cfg_options("Graphene Witness Node");
      app_options.add_options()
            ("help,h", "Print this help message and exit.")
            ("data-dir,d", bpo::value<boost::filesystem::path>()->default_value("witness_node_data_dir"), "Directory containing databases, configuration file, etc.")
            ("version,v", "Display version information")
            ;

      bpo::variables_map options;

      auto witness_plug = node->register_plugin<witness_plugin::witness_plugin>();
      auto debug_witness_plug = node->register_plugin<debug_witness_plugin::debug_witness_plugin>();
      auto history_plug = node->register_plugin<account_history::account_history_plugin>();
      auto elasticsearch_plug = node->register_plugin<elasticsearch::elasticsearch_plugin>();
      auto market_history_plug = node->register_plugin<market_history::market_history_plugin>();
      auto delayed_plug = node->register_plugin<delayed_node::delayed_node_plugin>();
      auto snapshot_plug = node->register_plugin<snapshot_plugin::snapshot_plugin>();
      auto es_objects_plug = node->register_plugin<es_objects::es_objects_plugin>();
      auto grouped_orders_plug = node->register_plugin<grouped_orders::grouped_orders_plugin>();

      try
      {
         bpo::options_description cli, cfg;
         node->set_program_options(cli, cfg);
         app_options.add(cli);
         cfg_options.add(cfg);
         bpo::store(bpo::parse_command_line(argc, argv, app_options), options);
      }
      catch (const boost::program_options::error& e)
      {
        std::cerr << "Error parsing command line: " << e.what() << "\n";
        return 1;
      }

      if( options.count("help") )
      {
         std::cout << app_options << "\n";
         return 0;
      }
      if( options.count("version") )
      {
         std::cout << "Version: " << graphene::utilities::git_revision_description << "\n";
         std::cout << "SHA: " << graphene::utilities::git_revision_sha << "\n";
         std::cout << "Timestamp: " << fc::get_approximate_relative_time_string(fc::time_point_sec(graphene::utilities::git_revision_unix_timestamp)) << "\n";
         std::cout << "SSL: " << OPENSSL_VERSION_TEXT << "\n";
         std::cout << "Boost: " << boost::replace_all_copy(std::string(BOOST_LIB_VERSION), "_", ".") << "\n";
         std::cout << "Websocket++: " << websocketpp::major_version << "." << websocketpp::minor_version << "." << websocketpp::patch_version << "\n";
         return 0;
      }

      fc::path data_dir;
      if( options.count("data-dir") )
      {
         data_dir = options["data-dir"].as<boost::filesystem::path>();
         if( data_dir.is_relative() )
            data_dir = fc::current_path() / data_dir;
      }
      app::load_configuration_options(data_dir, cfg_options, options);

      bpo::notify(options);
      node->initialize(data_dir, options);
      node->initialize_plugins( options );

      node->startup();
      node->startup_plugins();

      fc::promise<int>::ptr exit_promise = new fc::promise<int>("UNIX Signal Handler");

      fc::set_signal_handler([&exit_promise](int signal) {
         elog( "Caught SIGINT attempting to exit cleanly" );
         exit_promise->set_value(signal);
      }, SIGINT);

      fc::set_signal_handler([&exit_promise](int signal) {
         elog( "Caught SIGTERM attempting to exit cleanly" );
         exit_promise->set_value(signal);
      }, SIGTERM);

      ilog("Started BitShares node on a chain with ${h} blocks.", ("h", node->chain_database()->head_block_num()));
      ilog("Chain ID is ${id}", ("id", node->chain_database()->get_chain_id()) );

      int signal = exit_promise->wait();
      ilog("Exiting from signal ${n}", ("n", signal));
      node->shutdown_plugins();
      node->shutdown();
      delete node;
      return 0;
   } catch( const fc::exception& e ) {
      // deleting the node can yield, so do this outside the exception handler
      unhandled_exception = e;
   }

   if (unhandled_exception)
   {
      elog("Exiting with error:\n${e}", ("e", unhandled_exception->to_detail_string()));
      node->shutdown();
      delete node;
      return 1;
   }
}
<|MERGE_RESOLUTION|>--- conflicted
+++ resolved
@@ -55,120 +55,7 @@
 
 using namespace graphene;
 namespace bpo = boost::program_options;
-         
-<<<<<<< HEAD
-=======
-void write_default_logging_config_to_stream(std::ostream& out);
-fc::optional<fc::logging_config> load_logging_config_from_ini_file(const fc::path& config_ini_filename);
 
-class deduplicator 
-{
-   public:
-      deduplicator() : modifier(nullptr) {}
-
-      deduplicator(const boost::shared_ptr<bpo::option_description> (*mod_fn)(const boost::shared_ptr<bpo::option_description>&))
-              : modifier(mod_fn) {}
-
-      const boost::shared_ptr<bpo::option_description> next(const boost::shared_ptr<bpo::option_description>& o)
-      {
-         const std::string name = o->long_name();
-         if( seen.find( name ) != seen.end() )
-            return nullptr;
-         seen.insert(name);
-         return modifier ? modifier(o) : o;
-      }
-
-   private:
-      boost::container::flat_set<std::string> seen;
-      const boost::shared_ptr<bpo::option_description> (*modifier)(const boost::shared_ptr<bpo::option_description>&);
-};
-
-static void load_config_file( const fc::path& config_ini_path, const bpo::options_description& cfg_options,
-                              bpo::variables_map& options )
-{
-   deduplicator dedup;
-   bpo::options_description unique_options("Graphene Witness Node");
-   for( const boost::shared_ptr<bpo::option_description> opt : cfg_options.options() )
-   {
-      const boost::shared_ptr<bpo::option_description> od = dedup.next(opt);
-      if( !od ) continue;
-      unique_options.add( od );
-   }
-
-   // get the basic options
-   bpo::store(bpo::parse_config_file<char>(config_ini_path.preferred_string().c_str(),
-              unique_options, true), options);
-
-   // try to get logging options from the config file.
-   try
-   {
-      fc::optional<fc::logging_config> logging_config = load_logging_config_from_ini_file(config_ini_path);
-      if (logging_config)
-         fc::configure_logging(*logging_config);
-   }
-   catch (const fc::exception&)
-   {
-      wlog("Error parsing logging config from config file ${config}, using default config", ("config", config_ini_path.preferred_string()));
-   }
-}
-
-const boost::shared_ptr<bpo::option_description> new_option_description( const std::string& name, const bpo::value_semantic* value, const std::string& description )
-{
-    bpo::options_description helper("");
-    helper.add_options()( name.c_str(), value, description.c_str() );
-    return helper.options()[0];
-}
-
-static void create_new_config_file( const fc::path& config_ini_path, const fc::path& data_dir,
-                                    const bpo::options_description& cfg_options )
-{
-   ilog("Writing new config file at ${path}", ("path", config_ini_path));
-   if( !fc::exists(data_dir) )
-      fc::create_directories(data_dir);
-
-   auto modify_option_defaults = [](const boost::shared_ptr<bpo::option_description>& o) -> const boost::shared_ptr<bpo::option_description> {
-       const std::string& name = o->long_name();
-       if( name == "partial-operations" )
-          return new_option_description( name, bpo::value<bool>()->default_value(true), o->description() );
-       if( name == "max-ops-per-account" )
-          return new_option_description( name, bpo::value<int>()->default_value(100), o->description() );
-       return o;
-   };
-   deduplicator dedup(modify_option_defaults);
-   std::ofstream out_cfg(config_ini_path.preferred_string());
-   for( const boost::shared_ptr<bpo::option_description> opt : cfg_options.options() )
-   {
-      const boost::shared_ptr<bpo::option_description> od = dedup.next(opt);
-      if( !od ) continue;
-
-      if( !od->description().empty() )
-         out_cfg << "# " << od->description() << "\n";
-      boost::any store;
-      if( !od->semantic()->apply_default(store) )
-         out_cfg << "# " << od->long_name() << " = \n";
-      else {
-         auto example = od->format_parameter();
-         if( example.empty() )
-            // This is a boolean switch
-            out_cfg << od->long_name() << " = " << "false\n";
-         else {
-            // The string is formatted "arg (=<interesting part>)"
-            example.erase(0, 6);
-            example.erase(example.length()-1);
-            out_cfg << od->long_name() << " = " << example << "\n";
-         }
-      }
-      out_cfg << "\n";
-   }
-   write_default_logging_config_to_stream(out_cfg);
-   out_cfg.close();
-   // read the default logging config we just wrote out to the file and start using it
-   fc::optional<fc::logging_config> logging_config = load_logging_config_from_ini_file(config_ini_path);
-   if (logging_config)
-      fc::configure_logging(*logging_config);
-}
-
->>>>>>> 308ff522
 int main(int argc, char** argv) {
    app::application* node = new app::application();
    fc::oexception unhandled_exception;
