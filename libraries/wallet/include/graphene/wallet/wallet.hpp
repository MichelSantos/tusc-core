--- conflicted
+++ resolved
@@ -1469,11 +1469,7 @@
        * @param broadcast true if you wish to broadcast the transaction
        */
       signed_transaction htlc_create( string source, string destination, string amount, string asset_symbol,
-<<<<<<< HEAD
-            string hash_algorithm, const std::string& preimage_hash, size_t preimage_size, 
-=======
             string hash_algorithm, const std::string& preimage_hash, uint32_t preimage_size, 
->>>>>>> 1376dd88
             const uint32_t claim_period_seconds, bool broadcast = false );
 
       /****
