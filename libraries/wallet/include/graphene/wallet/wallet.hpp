/*
 * Copyright (c) 2017 Cryptonomex, Inc., and contributors.
 *
 * The MIT License
 *
 * Permission is hereby granted, free of charge, to any person obtaining a copy
 * of this software and associated documentation files (the "Software"), to deal
 * in the Software without restriction, including without limitation the rights
 * to use, copy, modify, merge, publish, distribute, sublicense, and/or sell
 * copies of the Software, and to permit persons to whom the Software is
 * furnished to do so, subject to the following conditions:
 *
 * The above copyright notice and this permission notice shall be included in
 * all copies or substantial portions of the Software.
 *
 * THE SOFTWARE IS PROVIDED "AS IS", WITHOUT WARRANTY OF ANY KIND, EXPRESS OR
 * IMPLIED, INCLUDING BUT NOT LIMITED TO THE WARRANTIES OF MERCHANTABILITY,
 * FITNESS FOR A PARTICULAR PURPOSE AND NONINFRINGEMENT. IN NO EVENT SHALL THE
 * AUTHORS OR COPYRIGHT HOLDERS BE LIABLE FOR ANY CLAIM, DAMAGES OR OTHER
 * LIABILITY, WHETHER IN AN ACTION OF CONTRACT, TORT OR OTHERWISE, ARISING FROM,
 * OUT OF OR IN CONNECTION WITH THE SOFTWARE OR THE USE OR OTHER DEALINGS IN
 * THE SOFTWARE.
 */
#pragma once

#include <graphene/app/api.hpp>
#include <graphene/utilities/key_conversion.hpp>

using namespace graphene::app;
using namespace graphene::chain;
using namespace graphene::utilities;
using namespace std;

namespace fc
{
   void to_variant( const account_multi_index_type& accts, variant& vo, uint32_t max_depth );
   void from_variant( const variant &var, account_multi_index_type &vo, uint32_t max_depth );
}

namespace graphene { namespace wallet {

typedef uint16_t transaction_handle_type;

/**
 * This class takes a variant and turns it into an object
 * of the given type, with the new operator.
 */

object* create_object( const variant& v );

struct plain_keys
{
   map<public_key_type, string>  keys;
   fc::sha512                    checksum;
};

struct brain_key_info
{
   string brain_priv_key;
   string wif_priv_key;
   public_key_type pub_key;
};


/**
 *  Contains the confirmation receipt the sender must give the receiver and
 *  the meta data about the receipt that helps the sender identify which receipt is
 *  for the receiver and which is for the change address.
 */
struct blind_confirmation 
{
   struct output
   {
      string                          label;
      public_key_type                 pub_key;
      stealth_confirmation::memo_data decrypted_memo;
      stealth_confirmation            confirmation;
      authority                       auth;
      string                          confirmation_receipt;
   };

   signed_transaction     trx;
   vector<output>         outputs;
};

struct blind_balance
{
   asset                     amount;
   public_key_type           from; ///< the account this balance came from
   public_key_type           to; ///< the account this balance is logically associated with
   public_key_type           one_time_key; ///< used to derive the authority key and blinding factor
   fc::sha256                blinding_factor;
   fc::ecc::commitment_type  commitment;
   bool                      used = false;
};

struct blind_receipt
{
   std::pair<public_key_type,fc::time_point>        from_date()const { return std::make_pair(from_key,date); }
   std::pair<public_key_type,fc::time_point>        to_date()const   { return std::make_pair(to_key,date);   }
   std::tuple<public_key_type,asset_id_type,bool>   to_asset_used()const   { return std::make_tuple(to_key,amount.asset_id,used);   }
   const commitment_type& commitment()const        { return data.commitment; }

   fc::time_point                  date;
   public_key_type                 from_key;
   string                          from_label;
   public_key_type                 to_key;
   string                          to_label;
   asset                           amount;
   string                          memo;
   authority                       control_authority;
   stealth_confirmation::memo_data data;
   bool                            used = false;
   stealth_confirmation            conf;
};

struct by_from;
struct by_to;
struct by_to_asset_used;
struct by_commitment;

typedef multi_index_container< blind_receipt,
   indexed_by<
      ordered_unique< tag<by_commitment>, const_mem_fun< blind_receipt, const commitment_type&, &blind_receipt::commitment > >,
      ordered_unique< tag<by_to>, const_mem_fun< blind_receipt, std::pair<public_key_type,fc::time_point>, &blind_receipt::to_date > >,
      ordered_non_unique< tag<by_to_asset_used>, const_mem_fun< blind_receipt, std::tuple<public_key_type,asset_id_type,bool>, &blind_receipt::to_asset_used > >,
      ordered_unique< tag<by_from>, const_mem_fun< blind_receipt, std::pair<public_key_type,fc::time_point>, &blind_receipt::from_date > >
   >
> blind_receipt_index_type;


struct key_label
{
   string          label;
   public_key_type key;
};


struct by_label;
struct by_key;
typedef multi_index_container<
   key_label,
   indexed_by<
      ordered_unique< tag<by_label>, member< key_label, string, &key_label::label > >,
      ordered_unique< tag<by_key>, member< key_label, public_key_type, &key_label::key > >
   >
> key_label_index_type;


struct wallet_data
{
   /** Chain ID this wallet is used with */
   chain_id_type chain_id;
   account_multi_index_type my_accounts;
   /// @return IDs of all accounts in @ref my_accounts
   vector<object_id_type> my_account_ids()const
   {
      vector<object_id_type> ids;
      ids.reserve(my_accounts.size());
      std::transform(my_accounts.begin(), my_accounts.end(), std::back_inserter(ids),
                     [](const account_object& ao) { return ao.id; });
      return ids;
   }
   /// Add acct to @ref my_accounts, or update it if it is already in @ref my_accounts
   /// @return true if the account was newly inserted; false if it was only updated
   bool update_account(const account_object& acct)
   {
      auto& idx = my_accounts.get<by_id>();
      auto itr = idx.find(acct.get_id());
      if( itr != idx.end() )
      {
         idx.replace(itr, acct);
         return false;
      } else {
         idx.insert(acct);
         return true;
      }
   }

   /** encrypted keys */
   vector<char>              cipher_keys;

   /** map an account to a set of extra keys that have been imported for that account */
   map<account_id_type, set<public_key_type> >  extra_keys;

   // map of account_name -> base58_private_key for
   //    incomplete account regs
   map<string, vector<string> > pending_account_registrations;
   map<string, string> pending_witness_registrations;

   key_label_index_type                                              labeled_keys;
   blind_receipt_index_type                                          blind_receipts;

   string                    ws_server = "ws://localhost:8090";
   string                    ws_user;
   string                    ws_password;
};

struct exported_account_keys
{
    string account_name;
    vector<vector<char>> encrypted_private_keys;
    vector<public_key_type> public_keys;
};

struct exported_keys
{
    fc::sha512 password_checksum;
    vector<exported_account_keys> account_keys;
};

struct approval_delta
{
   vector<string> active_approvals_to_add;
   vector<string> active_approvals_to_remove;
   vector<string> owner_approvals_to_add;
   vector<string> owner_approvals_to_remove;
   vector<string> key_approvals_to_add;
   vector<string> key_approvals_to_remove;
};

struct worker_vote_delta
{
   flat_set<worker_id_type> vote_for;
   flat_set<worker_id_type> vote_against;
   flat_set<worker_id_type> vote_abstain;
};

struct signed_block_with_info : public signed_block
{
   signed_block_with_info( const signed_block& block );
   signed_block_with_info( const signed_block_with_info& block ) = default;

   block_id_type block_id;
   public_key_type signing_key;
   vector< transaction_id_type > transaction_ids;
};

struct vesting_balance_object_with_info : public vesting_balance_object
{
   vesting_balance_object_with_info( const vesting_balance_object& vbo, fc::time_point_sec now );
   vesting_balance_object_with_info( const vesting_balance_object_with_info& vbo ) = default;

   /**
    * How much is allowed to be withdrawn.
    */
   asset allowed_withdraw;

   /**
    * The time at which allowed_withdrawal was calculated.
    */
   fc::time_point_sec allowed_withdraw_time;
};

namespace detail {
class wallet_api_impl;
}

/***
 * A utility class for performing various state-less actions that are related to wallets
 */
class utility {
   public:
      /**
       * Derive any number of *possible* owner keys from a given brain key.
       *
       * NOTE: These keys may or may not match with the owner keys of any account.
       * This function is merely intended to assist with account or key recovery.
       *
       * @see suggest_brain_key()
       *
       * @param brain_key    Brain key
       * @param number_of_desired_keys  Number of desired keys
       * @return A list of keys that are deterministically derived from the brainkey
       */
      static vector<brain_key_info> derive_owner_keys_from_brain_key(string brain_key, int number_of_desired_keys = 1);

      /** Suggests a safe brain key to use for creating your account.
       * \c create_account_with_brain_key() requires you to specify a 'brain key',
       * a long passphrase that provides enough entropy to generate cyrptographic
       * keys.  This function will suggest a suitably random string that should
       * be easy to write down (and, with effort, memorize).
       * @returns a suggested brain_key
       */
      static brain_key_info suggest_brain_key();
};

struct operation_detail {
   string                   memo;
   string                   description;
   operation_history_object op;
};

struct operation_detail_ex {
    string                   memo;
    string                   description;
    operation_history_object op;
    transaction_id_type      transaction_id;
};

struct account_history_operation_detail {
   uint32_t                     total_count = 0;
   uint32_t                     result_count = 0;
   vector<operation_detail_ex>  details;
};

/**
 * This wallet assumes it is connected to the database server with a high-bandwidth, low-latency connection and
 * performs minimal caching. This API could be provided locally to be used by a web interface.
 */
class wallet_api
{
   public:
      wallet_api( const wallet_data& initial_data, fc::api<login_api> rapi );
      virtual ~wallet_api();

      bool copy_wallet_file( string destination_filename );

      fc::ecc::private_key derive_private_key(const std::string& prefix_string, int sequence_number) const;

      variant                           info();
      /** Returns info such as client version, git version of graphene/fc, version of boost, openssl.
       * @returns compile time info and client and dependencies versions
       */
      variant_object                    about() const;
      optional<signed_block_with_info>    get_block( uint32_t num );
      /** Returns the number of accounts registered on the blockchain
       * @returns the number of registered accounts
       */
      uint64_t                          get_account_count()const;
      /** Lists all accounts controlled by this wallet.
       * This returns a list of the full account objects for all accounts whose private keys 
       * we possess.
       * @returns a list of account objects
       */
      vector<account_object>            list_my_accounts();
      /** Lists all accounts registered in the blockchain.
       * This returns a list of all account names and their account ids, sorted by account name.
       *
       * Use the \c lowerbound and limit parameters to page through the list.  To retrieve all accounts,
       * start by setting \c lowerbound to the empty string \c "", and then each iteration, pass
       * the last account name returned as the \c lowerbound for the next \c list_accounts() call.
       *
       * @param lowerbound the name of the first account to return.  If the named account does not exist, 
       *                   the list will start at the account that comes after \c lowerbound
       * @param limit the maximum number of accounts to return (max: 1000)
       * @returns a list of accounts mapping account names to account ids
       */
      map<string,account_id_type>       list_accounts(const string& lowerbound, uint32_t limit);
      /** List the balances of an account.
       * Each account can have multiple balances, one for each type of asset owned by that 
       * account.  The returned list will only contain assets for which the account has a
       * nonzero balance
       * @param id the name or id of the account whose balances you want
       * @returns a list of the given account's balances
       */
      vector<asset>                     list_account_balances(const string& id);
      /** Lists all assets registered on the blockchain.
       * 
       * To list all assets, pass the empty string \c "" for the lowerbound to start
       * at the beginning of the list, and iterate as necessary.
       *
       * @param lowerbound  the symbol of the first asset to include in the list.
       * @param limit the maximum number of assets to return (max: 100)
       * @returns the list of asset objects, ordered by symbol
       */
      vector<asset_object>              list_assets(const string& lowerbound, uint32_t limit)const;
      
      /** Returns the most recent operations on the named account.
       *
       * This returns a list of operation history objects, which describe activity on the account.
       *
       * @param name the name or id of the account
       * @param limit the number of entries to return (starting from the most recent)
       * @returns a list of \c operation_history_objects
       */
      vector<operation_detail>  get_account_history(string name, int limit)const;

      /** Returns the relative operations on the named account from start number.
       *
       * @param name the name or id of the account
       * @param stop Sequence number of earliest operation.
       * @param limit the number of entries to return
       * @param start  the sequence number where to start looping back throw the history
       * @returns a list of \c operation_history_objects
       */
     vector<operation_detail>  get_relative_account_history(string name, uint32_t stop, int limit, uint32_t start)const;

      /**
       * @brief Fetch all objects relevant to the specified account
       * @param name_or_id Must be the name or ID of an account to retrieve
       * @return All info about the specified account
       *
       * This function fetches all relevant objects for the given account. If the string
       * of \c name_or_id cannot be tied to an account, that input will be ignored.
       *
       */
      full_account                      get_full_account( const string& name_or_id);
      vector<bucket_object>             get_market_history(string symbol, string symbol2, uint32_t bucket, fc::time_point_sec start, fc::time_point_sec end)const;
      vector<limit_order_object>        get_limit_orders(string a, string b, uint32_t limit)const;
      vector<call_order_object>         get_call_orders(string a, uint32_t limit)const;
      vector<force_settlement_object>   get_settle_orders(string a, uint32_t limit)const;

      /** Returns the collateral_bid object for the given MPA
       *
       * @param asset the name or id of the asset
       * @param limit the number of entries to return
       * @param start the sequence number where to start looping back throw the history
       * @returns a list of \c collateral_bid_objects
       */
      vector<collateral_bid_object> get_collateral_bids(string asset, uint32_t limit = 100, uint32_t start = 0)const;
      
      /** Returns the block chain's slowly-changing settings.
       * This object contains all of the properties of the blockchain that are fixed
       * or that change only once per maintenance interval (daily) such as the
       * current list of witnesses, committee_members, block interval, etc.
       * @see \c get_dynamic_global_properties() for frequently changing properties
       * @returns the global properties
       */
      global_property_object            get_global_properties() const;

      /**
       * Get operations relevant to the specified account filtering by operation type, with transaction id
       *
       * @param name the name or id of the account, whose history shoulde be queried
       * @param operation_types The IDs of the operation we want to get operations in the account( 0 = transfer , 1 = limit order create, ...)
       * @param start the sequence number where to start looping back throw the history
       * @param limit the max number of entries to return (from start number)
       * @returns account_history_operation_detail
       */
      account_history_operation_detail get_account_history_by_operations(string name, vector<uint16_t> operation_types, uint32_t start, int limit);

      /** Returns the block chain's rapidly-changing properties.
       * The returned object contains information that changes every block interval
       * such as the head block number, the next witness, etc.
       * @see \c get_global_properties() for less-frequently changing properties
       * @returns the dynamic global properties
       */
      dynamic_global_property_object    get_dynamic_global_properties() const;

      /** Returns information about the given account.
       *
       * @param account_name_or_id the name or id of the account to provide information about
       * @returns the public account data stored in the blockchain
       */
      account_object                    get_account(string account_name_or_id) const;

      /** Returns information about the given asset.
       * @param asset_name_or_id the symbol or id of the asset in question
       * @returns the information about the asset stored in the block chain
       */
      asset_object                      get_asset(string asset_name_or_id) const;

      /** Returns the BitAsset-specific data for a given asset.
       * Market-issued assets's behavior are determined both by their "BitAsset Data" and
       * their basic asset data, as returned by \c get_asset().
       * @param asset_name_or_id the symbol or id of the BitAsset in question
       * @returns the BitAsset-specific data for this asset
       */
      asset_bitasset_data_object        get_bitasset_data(string asset_name_or_id)const;

      /** Lookup the id of a named account.
       * @param account_name_or_id the name of the account to look up
       * @returns the id of the named account
       */
      account_id_type                   get_account_id(string account_name_or_id) const;

      /**
       * Lookup the id of a named asset.
       * @param asset_name_or_id the symbol of an asset to look up
       * @returns the id of the given asset
       */
      asset_id_type                     get_asset_id(string asset_name_or_id) const;

      /**
       * Returns the blockchain object corresponding to the given id.
       *
       * This generic function can be used to retrieve any object from the blockchain
       * that is assigned an ID.  Certain types of objects have specialized convenience 
       * functions to return their objects -- e.g., assets have \c get_asset(), accounts 
       * have \c get_account(), but this function will work for any object.
       *
       * @param id the id of the object to return
       * @returns the requested object
       */
      variant                           get_object(object_id_type id) const;

      /** Returns the current wallet filename.  
       *
       * This is the filename that will be used when automatically saving the wallet.
       *
       * @see set_wallet_filename()
       * @return the wallet filename
       */
      string                            get_wallet_filename() const;

      /**
       * Get the WIF private key corresponding to a public key.  The
       * private key must already be in the wallet.
       */
      string                            get_private_key( public_key_type pubkey )const;

      /**
       * @ingroup Transaction Builder API
       */
      transaction_handle_type begin_builder_transaction();
      /**
       * @ingroup Transaction Builder API
       */
      void add_operation_to_builder_transaction(transaction_handle_type transaction_handle, const operation& op);
      /**
       * @ingroup Transaction Builder API
       */
      void replace_operation_in_builder_transaction(transaction_handle_type handle,
                                                    unsigned operation_index,
                                                    const operation& new_op);
      /**
       * @ingroup Transaction Builder API
       */
      asset set_fees_on_builder_transaction(transaction_handle_type handle, string fee_asset = GRAPHENE_SYMBOL);
      /**
       * @ingroup Transaction Builder API
       */
      transaction preview_builder_transaction(transaction_handle_type handle);
      /**
       * @ingroup Transaction Builder API
       */
      signed_transaction sign_builder_transaction(transaction_handle_type transaction_handle, bool broadcast = true);

      /** Broadcast signed transaction
       * @param tx signed transaction
       * @returns the transaction ID along with the signed transaction.
       */
      pair<transaction_id_type,signed_transaction> broadcast_transaction(signed_transaction tx);

      /**
       * @ingroup Transaction Builder API
       */
      signed_transaction propose_builder_transaction(
          transaction_handle_type handle,
          time_point_sec expiration = time_point::now() + fc::minutes(1),
          uint32_t review_period_seconds = 0,
          bool broadcast = true
         );

      signed_transaction propose_builder_transaction2(
         transaction_handle_type handle,
         string account_name_or_id,
         time_point_sec expiration = time_point::now() + fc::minutes(1),
         uint32_t review_period_seconds = 0,
         bool broadcast = true
        );

      /**
       * @ingroup Transaction Builder API
       */
      void remove_builder_transaction(transaction_handle_type handle);

      /** Checks whether the wallet has just been created and has not yet had a password set.
       *
       * Calling \c set_password will transition the wallet to the locked state.
       * @return true if the wallet is new
       * @ingroup Wallet Management
       */
      bool    is_new()const;
      
      /** Checks whether the wallet is locked (is unable to use its private keys).  
       *
       * This state can be changed by calling \c lock() or \c unlock().
       * @return true if the wallet is locked
       * @ingroup Wallet Management
       */
      bool    is_locked()const;
      
      /** Locks the wallet immediately.
       * @ingroup Wallet Management
       */
      void    lock();
      
      /** Unlocks the wallet.  
       *
       * The wallet remain unlocked until the \c lock is called
       * or the program exits.
       * @param password the password previously set with \c set_password()
       * @ingroup Wallet Management
       */
      void    unlock(string password);
      
      /** Sets a new password on the wallet.
       *
       * The wallet must be either 'new' or 'unlocked' to
       * execute this command.
       * @ingroup Wallet Management
       */
      void    set_password(string password);

      /** Dumps all private keys owned by the wallet.
       *
       * The keys are printed in WIF format.  You can import these keys into another wallet
       * using \c import_key()
       * @returns a map containing the private keys, indexed by their public key 
       */
      map<public_key_type, string> dump_private_keys();

      /** Returns a list of all commands supported by the wallet API.
       *
       * This lists each command, along with its arguments and return types.
       * For more detailed help on a single command, use \c get_help()
       *
       * @returns a multi-line string suitable for displaying on a terminal
       */
      string  help()const;

      /** Returns detailed help on a single API command.
       * @param method the name of the API command you want help with
       * @returns a multi-line string suitable for displaying on a terminal
       */
      string  gethelp(const string& method)const;

      /** Loads a specified Graphene wallet.
       *
       * The current wallet is closed before the new wallet is loaded.
       *
       * @warning This does not change the filename that will be used for future
       * wallet writes, so this may cause you to overwrite your original
       * wallet unless you also call \c set_wallet_filename()
       *
       * @param wallet_filename the filename of the wallet JSON file to load.
       *                        If \c wallet_filename is empty, it reloads the
       *                        existing wallet file
       * @returns true if the specified wallet is loaded
       */
      bool    load_wallet_file(string wallet_filename = "");

      /** Saves the current wallet to the given filename.
       * 
       * @warning This does not change the wallet filename that will be used for future
       * writes, so think of this function as 'Save a Copy As...' instead of
       * 'Save As...'.  Use \c set_wallet_filename() to make the filename
       * persist.
       * @param wallet_filename the filename of the new wallet JSON file to create
       *                        or overwrite.  If \c wallet_filename is empty,
       *                        save to the current filename.
       */
      void    save_wallet_file(string wallet_filename = "");

      /** Sets the wallet filename used for future writes.
       *
       * This does not trigger a save, it only changes the default filename
       * that will be used the next time a save is triggered.
       *
       * @param wallet_filename the new filename to use for future saves
       */
      void    set_wallet_filename(string wallet_filename);

      /** Suggests a safe brain key to use for creating your account.
       * \c create_account_with_brain_key() requires you to specify a 'brain key',
       * a long passphrase that provides enough entropy to generate cyrptographic
       * keys.  This function will suggest a suitably random string that should
       * be easy to write down (and, with effort, memorize).
       * @returns a suggested brain_key
       */
      brain_key_info suggest_brain_key()const;

     /**
      * Derive any number of *possible* owner keys from a given brain key.
      *
      * NOTE: These keys may or may not match with the owner keys of any account.
      * This function is merely intended to assist with account or key recovery.
      *
      * @see suggest_brain_key()
      *
      * @param brain_key    Brain key
      * @param number_of_desired_keys  Number of desired keys
      * @return A list of keys that are deterministically derived from the brainkey
      */
     vector<brain_key_info> derive_owner_keys_from_brain_key(string brain_key, int number_of_desired_keys = 1) const;

     /**
      * Determine whether a textual representation of a public key
      * (in Base-58 format) is *currently* linked
      * to any *registered* (i.e. non-stealth) account on the blockchain
      * @param public_key Public key
      * @return Whether a public key is known
      */
     bool is_public_key_registered(string public_key) const;

      /** Converts a signed_transaction in JSON form to its binary representation.
       *
       * @param tx the transaction to serialize
       * @returns the binary form of the transaction.  It will not be hex encoded, 
       *          this returns a raw string that may have null characters embedded 
       *          in it
       */
      string serialize_transaction(signed_transaction tx) const;

      /** Imports the private key for an existing account.
       *
       * The private key must match either an owner key or an active key for the
       * named account.  
       *
       * @see dump_private_keys()
       *
       * @param account_name_or_id the account owning the key
       * @param wif_key the private key in WIF format
       * @returns true if the key was imported
       */
      bool import_key(string account_name_or_id, string wif_key);

      map<string, bool> import_accounts( string filename, string password );

      bool import_account_keys( string filename, string password, string src_account_name, string dest_account_name );

      /**
       * This call will construct transaction(s) that will claim all balances controled
       * by wif_keys and deposit them into the given account.
       */
      vector< signed_transaction > import_balance( string account_name_or_id, const vector<string>& wif_keys, bool broadcast );

      /** Transforms a brain key to reduce the chance of errors when re-entering the key from memory.
       *
       * This takes a user-supplied brain key and normalizes it into the form used
       * for generating private keys.  In particular, this upper-cases all ASCII characters
       * and collapses multiple spaces into one.
       * @param s the brain key as supplied by the user
       * @returns the brain key in its normalized form
       */
      string normalize_brain_key(string s) const;

      /** Registers a third party's account on the blockckain.
       *
       * This function is used to register an account for which you do not own the private keys.
       * When acting as a registrar, an end user will generate their own private keys and send
       * you the public keys.  The registrar will use this function to register the account
       * on behalf of the end user.
       *
       * @see create_account_with_brain_key()
       *
       * @param name the name of the account, must be unique on the blockchain.  Shorter names
       *             are more expensive to register; the rules are still in flux, but in general
       *             names of more than 8 characters with at least one digit will be cheap.
       * @param owner the owner key for the new account
       * @param active the active key for the new account
       * @param registrar_account the account which will pay the fee to register the user
       * @param referrer_account the account who is acting as a referrer, and may receive a
       *                         portion of the user's transaction fees.  This can be the
       *                         same as the registrar_account if there is no referrer.
       * @param referrer_percent the percentage (0 - 100) of the new user's transaction fees
       *                         not claimed by the blockchain that will be distributed to the
       *                         referrer; the rest will be sent to the registrar.  Will be
       *                         multiplied by GRAPHENE_1_PERCENT when constructing the transaction.
       * @param broadcast true to broadcast the transaction on the network
       * @returns the signed transaction registering the account
       */
      signed_transaction register_account(string name,
                                          public_key_type owner,
                                          public_key_type active,
                                          string  registrar_account,
                                          string  referrer_account,
                                          uint32_t referrer_percent,
                                          bool broadcast = false);

      /**
       *  Upgrades an account to prime status.
       *  This makes the account holder a 'lifetime member'.
       *
       *  @todo there is no option for annual membership
       *  @param name the name or id of the account to upgrade
       * @param broadcast true to broadcast the transaction on the network
       * @returns the signed transaction upgrading the account
       */
      signed_transaction upgrade_account(string name, bool broadcast);

      /** Creates a new account and registers it on the blockchain.
       *
       * @todo why no referrer_percent here?
       *
       * @see suggest_brain_key()
       * @see register_account()
       *
       * @param brain_key the brain key used for generating the account's private keys
       * @param account_name the name of the account, must be unique on the blockchain.  Shorter names
       *                     are more expensive to register; the rules are still in flux, but in general
       *                     names of more than 8 characters with at least one digit will be cheap.
       * @param registrar_account the account which will pay the fee to register the user
       * @param referrer_account the account who is acting as a referrer, and may receive a
       *                         portion of the user's transaction fees.  This can be the
       *                         same as the registrar_account if there is no referrer.
       * @param broadcast true to broadcast the transaction on the network
       * @returns the signed transaction registering the account
       */
      signed_transaction create_account_with_brain_key(string brain_key,
                                                       string account_name,
                                                       string registrar_account,
                                                       string referrer_account,
                                                       bool broadcast = false);

      /** Transfer an amount from one account to another.
       * @param from the name or id of the account sending the funds
       * @param to the name or id of the account receiving the funds
       * @param amount the amount to send (in nominal units -- to send half of a BTS, specify 0.5)
       * @param asset_symbol the symbol or id of the asset to send
       * @param memo a memo to attach to the transaction.  The memo will be encrypted in the 
       *             transaction and readable for the receiver.  There is no length limit
       *             other than the limit imposed by maximum transaction size, but transaction
       *             increase with transaction size
       * @param broadcast true to broadcast the transaction on the network
       * @returns the signed transaction transferring funds
       */
      signed_transaction transfer(string from,
                                  string to,
                                  string amount,
                                  string asset_symbol,
                                  string memo,
                                  bool broadcast = false);

      /**
       *  This method works just like transfer, except it always broadcasts and
       *  returns the transaction ID along with the signed transaction.
       */
      pair<transaction_id_type,signed_transaction> transfer2(string from,
                                                             string to,
                                                             string amount,
                                                             string asset_symbol,
                                                             string memo ) {
         auto trx = transfer( from, to, amount, asset_symbol, memo, true );
         return std::make_pair(trx.id(),trx);
      }


      /**
       *  This method is used to convert a JSON transaction to its transactin ID.
       */
      transaction_id_type get_transaction_id( const signed_transaction& trx )const { return trx.id(); }


      /** Sign a memo message.
       *
       * @param from the name or id of signing account; or a public key.
       * @param to the name or id of receiving account; or a public key.
       * @param memo text to sign.
       */
      memo_data sign_memo(string from, string to, string memo);

      /** Read a memo.
       *
       * @param memo JSON-enconded memo.
       * @returns string with decrypted message..
       */
      string read_memo(const memo_data& memo);


      /** These methods are used for stealth transfers */
      ///@{
      /**
       *  This method can be used to set the label for a public key
       *
       *  @note No two keys can have the same label.
       *
       *  @return true if the label was set, otherwise false
       */
      bool                        set_key_label( public_key_type, string label );
      string                      get_key_label( public_key_type )const;

      /**
       *  Generates a new blind account for the given brain key and assigns it the given label.
       */
      public_key_type             create_blind_account( string label, string brain_key  );

      /**
       * @return the total balance of all blinded commitments that can be claimed by the
       * given account key or label
       */
      vector<asset>                get_blind_balances( string key_or_label );
      /** @return all blind accounts */
      map<string,public_key_type> get_blind_accounts()const;
      /** @return all blind accounts for which this wallet has the private key */
      map<string,public_key_type> get_my_blind_accounts()const;
      /** @return the public key associated with the given label */
      public_key_type             get_public_key( string label )const;
      ///@}

      /**
       * @return all blind receipts to/form a particular account
       */
      vector<blind_receipt> blind_history( string key_or_account );

      /**
       *  Given a confirmation receipt, this method will parse it for a blinded balance and confirm
       *  that it exists in the blockchain.  If it exists then it will report the amount received and
       *  who sent it.
       *
       *  @param opt_from - if not empty and the sender is a unknown public key, then the unknown public key will be given the label opt_from
       *  @param confirmation_receipt - a base58 encoded stealth confirmation 
       */
      blind_receipt receive_blind_transfer( string confirmation_receipt, string opt_from, string opt_memo );

      /**
       *  Transfers a public balance from \c from_account_id_or_name to one or more blinded balances using a
       *  stealth transfer.
       */
      blind_confirmation transfer_to_blind( string from_account_id_or_name, 
                                            string asset_symbol,
                                            /** map from key or label to amount */
                                            vector<pair<string, string>> to_amounts, 
                                            bool broadcast = false );

      /**
       * Transfers funds from a set of blinded balances to a public account balance.
       */
      blind_confirmation transfer_from_blind( 
                                            string from_blind_account_key_or_label,
                                            string to_account_id_or_name, 
                                            string amount,
                                            string asset_symbol,
                                            bool broadcast = false );

      /**
       *  Used to transfer from one set of blinded balances to another
       */
      blind_confirmation blind_transfer( string from_key_or_label,
                                         string to_key_or_label,
                                         string amount,
                                         string symbol,
                                         bool broadcast = false );

      /** Place a limit order attempting to sell one asset for another.
       *
       * Buying and selling are the same operation on Graphene; if you want to buy BTS 
       * with USD, you should sell USD for BTS.
       *
       * The blockchain will attempt to sell the \c symbol_to_sell for as
       * much \c symbol_to_receive as possible, as long as the price is at 
       * least \c min_to_receive / \c amount_to_sell.   
       *
       * In addition to the transaction fees, market fees will apply as specified 
       * by the issuer of both the selling asset and the receiving asset as
       * a percentage of the amount exchanged.
       *
       * If either the selling asset or the receiving asset is whitelist
       * restricted, the order will only be created if the seller is on
       * the whitelist of the restricted asset type.
       *
       * Market orders are matched in the order they are included
       * in the block chain.
       *
       * @todo Allow order expiration to be set here.  Document default/max expiration time
       *
       * @param seller_account the account providing the asset being sold, and which will 
       *                       receive the proceeds of the sale.
       * @param amount_to_sell the amount of the asset being sold to sell (in nominal units)
       * @param symbol_to_sell the name or id of the asset to sell
       * @param min_to_receive the minimum amount you are willing to receive in return for
       *                       selling the entire amount_to_sell
       * @param symbol_to_receive the name or id of the asset you wish to receive
       * @param timeout_sec if the order does not fill immediately, this is the length of 
       *                    time the order will remain on the order books before it is 
       *                    cancelled and the un-spent funds are returned to the seller's 
       *                    account
       * @param fill_or_kill if true, the order will only be included in the blockchain
       *                     if it is filled immediately; if false, an open order will be
       *                     left on the books to fill any amount that cannot be filled
       *                     immediately.
       * @param broadcast true to broadcast the transaction on the network
       * @returns the signed transaction selling the funds
       */
      signed_transaction sell_asset(string seller_account,
                                    string amount_to_sell,
                                    string   symbol_to_sell,
                                    string min_to_receive,
                                    string   symbol_to_receive,
                                    uint32_t timeout_sec = 0,
                                    bool     fill_or_kill = false,
                                    bool     broadcast = false);

      /** Borrow an asset or update the debt/collateral ratio for the loan.
       *
       * This is the first step in shorting an asset.  Call \c sell_asset() to complete the short.
       *
       * @param borrower_name the name or id of the account associated with the transaction.
       * @param amount_to_borrow the amount of the asset being borrowed.  Make this value
       *                         negative to pay back debt.
       * @param asset_symbol the symbol or id of the asset being borrowed.
       * @param amount_of_collateral the amount of the backing asset to add to your collateral
       *        position.  Make this negative to claim back some of your collateral.
       *        The backing asset is defined in the \c bitasset_options for the asset being borrowed.
       * @param broadcast true to broadcast the transaction on the network
       * @returns the signed transaction borrowing the asset
       */
      signed_transaction borrow_asset(string borrower_name, string amount_to_borrow, string asset_symbol,
                                      string amount_of_collateral, bool broadcast = false);

      /** Borrow an asset or update the debt/collateral ratio for the loan, with additional options.
       *
       * This is the first step in shorting an asset.  Call \c sell_asset() to complete the short.
       *
       * @param borrower_name the name or id of the account associated with the transaction.
       * @param amount_to_borrow the amount of the asset being borrowed.  Make this value
       *                         negative to pay back debt.
       * @param asset_symbol the symbol or id of the asset being borrowed.
       * @param amount_of_collateral the amount of the backing asset to add to your collateral
       *        position.  Make this negative to claim back some of your collateral.
       *        The backing asset is defined in the \c bitasset_options for the asset being borrowed.
       * @param extensions additional options
       * @param broadcast true to broadcast the transaction on the network
       * @returns the signed transaction borrowing the asset
       */
      signed_transaction borrow_asset_ext( string borrower_name, string amount_to_borrow, string asset_symbol,
                                           string amount_of_collateral,
                                           call_order_update_operation::extensions_type extensions,
                                           bool broadcast = false );

      /** Cancel an existing order
       *
       * @param order_id the id of order to be cancelled
       * @param broadcast true to broadcast the transaction on the network
       * @returns the signed transaction canceling the order
       */
      signed_transaction cancel_order(object_id_type order_id, bool broadcast = false);

      /** Creates a new user-issued or market-issued asset.
       *
       * Many options can be changed later using \c update_asset()
       *
       * Right now this function is difficult to use because you must provide raw JSON data
       * structures for the options objects, and those include prices and asset ids.
       *
       * @param issuer the name or id of the account who will pay the fee and become the 
       *               issuer of the new asset.  This can be updated later
       * @param symbol the ticker symbol of the new asset
       * @param precision the number of digits of precision to the right of the decimal point,
       *                  must be less than or equal to 12
       * @param common asset options required for all new assets.
       *               Note that core_exchange_rate technically needs to store the asset ID of 
       *               this new asset. Since this ID is not known at the time this operation is 
       *               created, create this price as though the new asset has instance ID 1, and
       *               the chain will overwrite it with the new asset's ID.
       * @param bitasset_opts options specific to BitAssets.  This may be null unless the
       *               \c market_issued flag is set in common.flags
       * @param broadcast true to broadcast the transaction on the network
       * @returns the signed transaction creating a new asset
       */
      signed_transaction create_asset(string issuer,
                                      string symbol,
                                      uint8_t precision,
                                      asset_options common,
                                      fc::optional<bitasset_options> bitasset_opts,
                                      bool broadcast = false);

      /** Issue new shares of an asset.
       *
       * @param to_account the name or id of the account to receive the new shares
       * @param amount the amount to issue, in nominal units
       * @param symbol the ticker symbol of the asset to issue
       * @param memo a memo to include in the transaction, readable by the recipient
       * @param broadcast true to broadcast the transaction on the network
       * @returns the signed transaction issuing the new shares
       */
      signed_transaction issue_asset(string to_account, string amount,
                                     string symbol,
                                     string memo,
                                     bool broadcast = false);

      /** Update the core options on an asset.
       * There are a number of options which all assets in the network use. These options are 
       * enumerated in the asset_object::asset_options struct. This command is used to update 
       * these options for an existing asset.
       *
       * @note This operation cannot be used to update BitAsset-specific options. For these options,
       * \c update_bitasset() instead.
       *
       * @param symbol the name or id of the asset to update
       * @param new_issuer if changing the asset's issuer, the name or id of the new issuer.
       *                   null if you wish to remain the issuer of the asset
       * @param new_options the new asset_options object, which will entirely replace the existing
       *                    options.
       * @param broadcast true to broadcast the transaction on the network
       * @returns the signed transaction updating the asset
       */
      signed_transaction update_asset(string symbol,
                                      optional<string> new_issuer,
                                      asset_options new_options,
                                      bool broadcast = false);

      /** Update the issuer of an asset
       * Since this call requires the owner authority of the current issuer to sign the transaction,
       * a separated operation is used to change the issuer. This call simplifies the use of this action.
       *
       * @note This operation requires the owner key to be available in the wallet.
       *
       * @param symbol the name or id of the asset to update
       * @param new_issuer if changing the asset's issuer, the name or id of the new issuer.
       * @param broadcast true to broadcast the transaction on the network
       * @returns the signed transaction updating the asset
       */
      signed_transaction update_asset_issuer(string symbol,
                                             string new_issuer,
                                             bool broadcast = false);

      /** Update the options specific to a BitAsset.
       *
       * BitAssets have some options which are not relevant to other asset types. This operation is used to update those
       * options an an existing BitAsset.
       *
       * @see update_asset()
       *
       * @param symbol the name or id of the asset to update, which must be a market-issued asset
       * @param new_options the new bitasset_options object, which will entirely replace the existing
       *                    options.
       * @param broadcast true to broadcast the transaction on the network
       * @returns the signed transaction updating the bitasset
       */
      signed_transaction update_bitasset(string symbol,
                                         bitasset_options new_options,
                                         bool broadcast = false);

      /** Update the set of feed-producing accounts for a BitAsset.
       *
       * BitAssets have price feeds selected by taking the median values of recommendations from a set of feed producers.
       * This command is used to specify which accounts may produce feeds for a given BitAsset.
       * @param symbol the name or id of the asset to update
       * @param new_feed_producers a list of account names or ids which are authorized to produce feeds for the asset.
       *                           this list will completely replace the existing list
       * @param broadcast true to broadcast the transaction on the network
       * @returns the signed transaction updating the bitasset's feed producers
       */
      signed_transaction update_asset_feed_producers(string symbol,
                                                     flat_set<string> new_feed_producers,
                                                     bool broadcast = false);
      
      /** Publishes a price feed for the named asset.
       *
       * Price feed providers use this command to publish their price feeds for market-issued assets. A price feed is
       * used to tune the market for a particular market-issued asset. For each value in the feed, the median across all
       * committee_member feeds for that asset is calculated and the market for the asset is configured with the median of that
       * value.
       *
       * The feed object in this command contains three prices: a call price limit, a short price limit, and a settlement price.
       * The call limit price is structured as (collateral asset) / (debt asset) and the short limit price is structured
       * as (asset for sale) / (collateral asset). Note that the asset IDs are opposite to eachother, so if we're
       * publishing a feed for USD, the call limit price will be CORE/USD and the short limit price will be USD/CORE. The
       * settlement price may be flipped either direction, as long as it is a ratio between the market-issued asset and
       * its collateral.
       *
       * @param publishing_account the account publishing the price feed
       * @param symbol the name or id of the asset whose feed we're publishing
       * @param feed the price_feed object containing the three prices making up the feed
       * @param broadcast true to broadcast the transaction on the network
       * @returns the signed transaction updating the price feed for the given asset
       */
      signed_transaction publish_asset_feed(string publishing_account,
                                            string symbol,
                                            price_feed feed,
                                            bool broadcast = false);

      /** Pay into the fee pool for the given asset.
       *
       * User-issued assets can optionally have a pool of the core asset which is 
       * automatically used to pay transaction fees for any transaction using that
       * asset (using the asset's core exchange rate).
       *
       * This command allows anyone to deposit the core asset into this fee pool.
       *
       * @param from the name or id of the account sending the core asset
       * @param symbol the name or id of the asset whose fee pool you wish to fund
       * @param amount the amount of the core asset to deposit
       * @param broadcast true to broadcast the transaction on the network
       * @returns the signed transaction funding the fee pool
       */
      signed_transaction fund_asset_fee_pool(string from,
                                             string symbol,
                                             string amount,
                                             bool broadcast = false);

      /** Claim funds from the fee pool for the given asset.
       *
       * User-issued assets can optionally have a pool of the core asset which is 
       * automatically used to pay transaction fees for any transaction using that
       * asset (using the asset's core exchange rate).
       *
       * This command allows the issuer to withdraw those funds from the fee pool.
       *
       * @param symbol the name or id of the asset whose fee pool you wish to claim
       * @param amount the amount of the core asset to withdraw
       * @param broadcast true to broadcast the transaction on the network
       * @returns the signed transaction claiming from the fee pool
       */
      signed_transaction claim_asset_fee_pool(string symbol,
                                              string amount,
                                              bool broadcast = false);

      /** Burns the given user-issued asset.
       *
       * This command burns the user-issued asset to reduce the amount in circulation.
       * @note you cannot burn market-issued assets.
       * @param from the account containing the asset you wish to burn
       * @param amount the amount to burn, in nominal units
       * @param symbol the name or id of the asset to burn
       * @param broadcast true to broadcast the transaction on the network
       * @returns the signed transaction burning the asset
       */
      signed_transaction reserve_asset(string from,
                                    string amount,
                                    string symbol,
                                    bool broadcast = false);

      /** Forces a global settling of the given asset (black swan or prediction markets).
       *
       * In order to use this operation, asset_to_settle must have the global_settle flag set
       *
       * When this operation is executed all balances are converted into the backing asset at the
       * settle_price and all open margin positions are called at the settle price.  If this asset is
       * used as backing for other bitassets, those bitassets will be force settled at their current
       * feed price.
       *
       * @note this operation is used only by the asset issuer, \c settle_asset() may be used by 
       *       any user owning the asset
       *
       * @param symbol the name or id of the asset to force settlement on
       * @param settle_price the price at which to settle
       * @param broadcast true to broadcast the transaction on the network
       * @returns the signed transaction settling the named asset
       */
      signed_transaction global_settle_asset(string symbol,
                                             price settle_price,
                                             bool broadcast = false);

      /** Schedules a market-issued asset for automatic settlement.
       *
       * Holders of market-issued assests may request a forced settlement for some amount of their asset. This means that
       * the specified sum will be locked by the chain and held for the settlement period, after which time the chain will
       * choose a margin posision holder and buy the settled asset using the margin's collateral. The price of this sale
       * will be based on the feed price for the market-issued asset being settled. The exact settlement price will be the
       * feed price at the time of settlement with an offset in favor of the margin position, where the offset is a
       * blockchain parameter set in the global_property_object.
       *
       * @param account_to_settle the name or id of the account owning the asset
       * @param amount_to_settle the amount of the named asset to schedule for settlement
       * @param symbol the name or id of the asset to settlement on
       * @param broadcast true to broadcast the transaction on the network
       * @returns the signed transaction settling the named asset
       */
      signed_transaction settle_asset(string account_to_settle,
                                      string amount_to_settle,
                                      string symbol,
                                      bool broadcast = false);

      /** Creates or updates a bid on an MPA after global settlement.
       *
       * In order to revive a market-pegged asset after global settlement (aka
       * black swan), investors can bid collateral in order to take over part of
       * the debt and the settlement fund, see BSIP-0018. Updating an existing
       * bid to cover 0 debt will delete the bid.
       *
       * @param bidder_name the name or id of the account making the bid
       * @param debt_amount the amount of debt of the named asset to bid for
       * @param debt_symbol the name or id of the MPA to bid for
       * @param additional_collateral the amount of additional collateral to bid
       *        for taking over debt_amount. The asset type of this amount is
       *        determined automatically from debt_symbol.
       * @param broadcast true to broadcast the transaction on the network
       * @returns the signed transaction creating/updating the bid
       */
      signed_transaction bid_collateral(string bidder_name, string debt_amount, string debt_symbol,
                                        string additional_collateral, bool broadcast = false);

      /** Whitelist and blacklist accounts, primarily for transacting in whitelisted assets.
       *
       * Accounts can freely specify opinions about other accounts, in the form of either whitelisting or blacklisting
       * them. This information is used in chain validation only to determine whether an account is authorized to transact
       * in an asset type which enforces a whitelist, but third parties can use this information for other uses as well,
       * as long as it does not conflict with the use of whitelisted assets.
       *
       * An asset which enforces a whitelist specifies a list of accounts to maintain its whitelist, and a list of
       * accounts to maintain its blacklist. In order for a given account A to hold and transact in a whitelisted asset S,
       * A must be whitelisted by at least one of S's whitelist_authorities and blacklisted by none of S's
       * blacklist_authorities. If A receives a balance of S, and is later removed from the whitelist(s) which allowed it
       * to hold S, or added to any blacklist S specifies as authoritative, A's balance of S will be frozen until A's
       * authorization is reinstated.
       *
       * @param authorizing_account the account who is doing the whitelisting
       * @param account_to_list the account being whitelisted
       * @param new_listing_status the new whitelisting status
       * @param broadcast true to broadcast the transaction on the network
       * @returns the signed transaction changing the whitelisting status
       */
      signed_transaction whitelist_account(string authorizing_account,
                                           string account_to_list,
                                           account_whitelist_operation::account_listing new_listing_status,
                                           bool broadcast = false);

      /** Creates a committee_member object owned by the given account.
       *
       * An account can have at most one committee_member object.
       *
       * @param owner_account the name or id of the account which is creating the committee_member
       * @param url a URL to include in the committee_member record in the blockchain.  Clients may
       *            display this when showing a list of committee_members.  May be blank.
       * @param broadcast true to broadcast the transaction on the network
       * @returns the signed transaction registering a committee_member
       */
      signed_transaction create_committee_member(string owner_account,
                                         string url, 
                                         bool broadcast = false);

      /** Lists all witnesses registered in the blockchain.
       * This returns a list of all account names that own witnesses, and the associated witness id,
       * sorted by name.  This lists witnesses whether they are currently voted in or not.
       *
       * Use the \c lowerbound and limit parameters to page through the list.  To retrieve all witnesss,
       * start by setting \c lowerbound to the empty string \c "", and then each iteration, pass
       * the last witness name returned as the \c lowerbound for the next \c list_witnesss() call.
       *
       * @param lowerbound the name of the first witness to return.  If the named witness does not exist, 
       *                   the list will start at the witness that comes after \c lowerbound
       * @param limit the maximum number of witnesss to return (max: 1000)
       * @returns a list of witnesss mapping witness names to witness ids
       */
      map<string,witness_id_type>       list_witnesses(const string& lowerbound, uint32_t limit);

      /** Lists all committee_members registered in the blockchain.
       * This returns a list of all account names that own committee_members, and the associated committee_member id,
       * sorted by name.  This lists committee_members whether they are currently voted in or not.
       *
       * Use the \c lowerbound and limit parameters to page through the list.  To retrieve all committee_members,
       * start by setting \c lowerbound to the empty string \c "", and then each iteration, pass
       * the last committee_member name returned as the \c lowerbound for the next \c list_committee_members() call.
       *
       * @param lowerbound the name of the first committee_member to return.  If the named committee_member does not exist, 
       *                   the list will start at the committee_member that comes after \c lowerbound
       * @param limit the maximum number of committee_members to return (max: 1000)
       * @returns a list of committee_members mapping committee_member names to committee_member ids
       */
      map<string, committee_member_id_type>       list_committee_members(const string& lowerbound, uint32_t limit);

      /** Returns information about the given witness.
       * @param owner_account the name or id of the witness account owner, or the id of the witness
       * @returns the information about the witness stored in the block chain
       */
      witness_object get_witness(string owner_account);

      /** Returns information about the given committee_member.
       * @param owner_account the name or id of the committee_member account owner, or the id of the committee_member
       * @returns the information about the committee_member stored in the block chain
       */
      committee_member_object get_committee_member(string owner_account);

      /** Creates a witness object owned by the given account.
       *
       * An account can have at most one witness object.
       *
       * @param owner_account the name or id of the account which is creating the witness
       * @param url a URL to include in the witness record in the blockchain.  Clients may
       *            display this when showing a list of witnesses.  May be blank.
       * @param broadcast true to broadcast the transaction on the network
       * @returns the signed transaction registering a witness
       */
      signed_transaction create_witness(string owner_account,
                                        string url,
                                        bool broadcast = false);

      /**
       * Update a witness object owned by the given account.
       *
       * @param witness_name The name of the witness's owner account.  Also accepts the ID of the owner account or the ID of the witness.
       * @param url Same as for create_witness.  The empty string makes it remain the same.
       * @param block_signing_key The new block signing public key.  The empty string makes it remain the same.
       * @param broadcast true if you wish to broadcast the transaction.
       */
      signed_transaction update_witness(string witness_name,
                                        string url,
                                        string block_signing_key,
                                        bool broadcast = false);


      /**
       * Create a worker object.
       *
       * @param owner_account The account which owns the worker and will be paid
       * @param work_begin_date When the work begins
       * @param work_end_date When the work ends
       * @param daily_pay Amount of pay per day (NOT per maint interval)
       * @param name Any text
       * @param url Any text
       * @param worker_settings {"type" : "burn"|"refund"|"vesting", "pay_vesting_period_days" : x}
       * @param broadcast true if you wish to broadcast the transaction.
       */
      signed_transaction create_worker(
         string owner_account,
         time_point_sec work_begin_date,
         time_point_sec work_end_date,
         share_type daily_pay,
         string name,
         string url,
         variant worker_settings,
         bool broadcast = false
         );

      /**
       * Update your votes for a worker
       *
       * @param account The account which will pay the fee and update votes.
       * @param delta {"vote_for" : [...], "vote_against" : [...], "vote_abstain" : [...]}
       * @param broadcast true if you wish to broadcast the transaction.
       */
      signed_transaction update_worker_votes(
         string account,
         worker_vote_delta delta,
         bool broadcast = false
         );

      /**
       * Get information about a vesting balance object.
       *
       * @param account_name An account name, account ID, or vesting balance object ID.
       */
      vector< vesting_balance_object_with_info > get_vesting_balances( string account_name );

      /**
       * Withdraw a vesting balance.
       *
       * @param witness_name The account name of the witness, also accepts account ID or vesting balance ID type.
       * @param amount The amount to withdraw.
       * @param asset_symbol The symbol of the asset to withdraw.
       * @param broadcast true if you wish to broadcast the transaction
       */
      signed_transaction withdraw_vesting(
         string witness_name,
         string amount,
         string asset_symbol,
         bool broadcast = false);

      /** Vote for a given committee_member.
       *
       * An account can publish a list of all committee_memberes they approve of.  This 
       * command allows you to add or remove committee_memberes from this list.
       * Each account's vote is weighted according to the number of shares of the
       * core asset owned by that account at the time the votes are tallied.
       *
       * @note you cannot vote against a committee_member, you can only vote for the committee_member
       *       or not vote for the committee_member.
       *
       * @param voting_account the name or id of the account who is voting with their shares
       * @param committee_member the name or id of the committee_member' owner account
       * @param approve true if you wish to vote in favor of that committee_member, false to 
       *                remove your vote in favor of that committee_member
       * @param broadcast true if you wish to broadcast the transaction
       * @return the signed transaction changing your vote for the given committee_member
       */
      signed_transaction vote_for_committee_member(string voting_account,
                                           string committee_member,
                                           bool approve,
                                           bool broadcast = false);

      /** Vote for a given witness.
       *
       * An account can publish a list of all witnesses they approve of.  This 
       * command allows you to add or remove witnesses from this list.
       * Each account's vote is weighted according to the number of shares of the
       * core asset owned by that account at the time the votes are tallied.
       *
       * @note you cannot vote against a witness, you can only vote for the witness
       *       or not vote for the witness.
       *
       * @param voting_account the name or id of the account who is voting with their shares
       * @param witness the name or id of the witness' owner account
       * @param approve true if you wish to vote in favor of that witness, false to 
       *                remove your vote in favor of that witness
       * @param broadcast true if you wish to broadcast the transaction
       * @return the signed transaction changing your vote for the given witness
       */
      signed_transaction vote_for_witness(string voting_account,
                                          string witness,
                                          bool approve,
                                          bool broadcast = false);

      /** Set the voting proxy for an account.
       *
       * If a user does not wish to take an active part in voting, they can choose
       * to allow another account to vote their stake.
       *
       * Setting a vote proxy does not remove your previous votes from the blockchain,
       * they remain there but are ignored.  If you later null out your vote proxy,
       * your previous votes will take effect again.
       *
       * This setting can be changed at any time.
       *
       * @param account_to_modify the name or id of the account to update
       * @param voting_account the name or id of an account authorized to vote account_to_modify's shares,
       *                       or null to vote your own shares
       *
       * @param broadcast true if you wish to broadcast the transaction
       * @return the signed transaction changing your vote proxy settings
       */
      signed_transaction set_voting_proxy(string account_to_modify,
                                          optional<string> voting_account,
                                          bool broadcast = false);
      
      /** Set your vote for the number of witnesses and committee_members in the system.
       *
       * Each account can voice their opinion on how many committee_members and how many 
       * witnesses there should be in the active committee_member/active witness list.  These
       * are independent of each other.  You must vote your approval of at least as many
       * committee_members or witnesses as you claim there should be (you can't say that there should
       * be 20 committee_members but only vote for 10). 
       *
       * There are maximum values for each set in the blockchain parameters (currently 
       * defaulting to 1001).
       *
       * This setting can be changed at any time.  If your account has a voting proxy
       * set, your preferences will be ignored.
       *
       * @param account_to_modify the name or id of the account to update
       * @param desired_number_of_witnesses desired number of active witnesses
       * @param desired_number_of_committee_members desired number of active committee members
       *
       * @param broadcast true if you wish to broadcast the transaction
       * @return the signed transaction changing your vote proxy settings
       */
      signed_transaction set_desired_witness_and_committee_member_count(string account_to_modify,
                                                                uint16_t desired_number_of_witnesses,
                                                                uint16_t desired_number_of_committee_members,
                                                                bool broadcast = false);

      /** Signs a transaction.
       *
       * Given a fully-formed transaction that is only lacking signatures, this signs
       * the transaction with the necessary keys and optionally broadcasts the transaction
       * @param tx the unsigned transaction
       * @param broadcast true if you wish to broadcast the transaction
       * @return the signed version of the transaction
       */
      signed_transaction sign_transaction(signed_transaction tx, bool broadcast = false);

      /** Returns an uninitialized object representing a given blockchain operation.
       *
       * This returns a default-initialized object of the given type; it can be used 
       * during early development of the wallet when we don't yet have custom commands for
       * creating all of the operations the blockchain supports.  
       *
       * Any operation the blockchain supports can be created using the transaction builder's
       * \c add_operation_to_builder_transaction() , but to do that from the CLI you need to 
       * know what the JSON form of the operation looks like.  This will give you a template
       * you can fill in.  It's better than nothing.
       * 
       * @param operation_type the type of operation to return, must be one of the 
       *                       operations defined in `graphene/chain/operations.hpp`
       *                       (e.g., "global_parameters_update_operation")
       * @return a default-constructed operation of the given type
       */
      operation get_prototype_operation(string operation_type);

      /** Creates a transaction to propose a parameter change.
       *
       * Multiple parameters can be specified if an atomic change is
       * desired.
       *
       * @param proposing_account The account paying the fee to propose the tx
       * @param expiration_time Timestamp specifying when the proposal will either take effect or expire.
       * @param changed_values The values to change; all other chain parameters are filled in with default values
       * @param broadcast true if you wish to broadcast the transaction
       * @return the signed version of the transaction
       */
      signed_transaction propose_parameter_change(
         const string& proposing_account,
         fc::time_point_sec expiration_time,
         const variant_object& changed_values,
         bool broadcast = false);

      /** Propose a fee change.
       * 
       * @param proposing_account The account paying the fee to propose the tx
       * @param expiration_time Timestamp specifying when the proposal will either take effect or expire.
       * @param changed_values Map of operation type to new fee.  Operations may be specified by name or ID.
       *    The "scale" key changes the scale.  All other operations will maintain current values.
       * @param broadcast true if you wish to broadcast the transaction
       * @return the signed version of the transaction
       */
      signed_transaction propose_fee_change(
         const string& proposing_account,
         fc::time_point_sec expiration_time,
         const variant_object& changed_values,
         bool broadcast = false);

      /** Approve or disapprove a proposal.
       *
       * @param fee_paying_account The account paying the fee for the op.
       * @param proposal_id The proposal to modify.
       * @param delta Members contain approvals to create or remove.  In JSON you can leave empty members undefined.
       * @param broadcast true if you wish to broadcast the transaction
       * @return the signed version of the transaction
       */
      signed_transaction approve_proposal(
         const string& fee_paying_account,
         const string& proposal_id,
         const approval_delta& delta,
         bool broadcast /* = false */
         );
         
      order_book get_order_book( const string& base, const string& quote, unsigned limit = 50);

<<<<<<< HEAD
      signed_transaction multisig_sign_transaction( signed_transaction tx,
                                                    const vector<string> &wif_keys,
=======
      /** Signs a transaction.
       *
       * Given a fully-formed transaction with or without signatures, signs
       * the transaction with the owned keys and optionally broadcasts the
       * transaction.
       *
       * @param tx the unsigned transaction
       * @param broadcast true if you wish to broadcast the transaction
       *
       * @return the signed transaction
       */
      signed_transaction multisig_sign_transaction( signed_transaction tx,
>>>>>>> 0a303174
                                                    bool broadcast = false );

      void dbg_make_uia(string creator, string symbol);
      void dbg_make_mia(string creator, string symbol);
      void dbg_push_blocks( std::string src_filename, uint32_t count );
      void dbg_generate_blocks( std::string debug_wif_key, uint32_t count );
      void dbg_stream_json_objects( const std::string& filename );
      void dbg_update_object( fc::variant_object update );

      void flood_network(string prefix, uint32_t number_of_transactions);

      void network_add_nodes( const vector<string>& nodes );
      vector< variant > network_get_connected_peers();

      /**
       *  Used to transfer from one set of blinded balances to another
       */
      blind_confirmation blind_transfer_help( string from_key_or_label,
                                         string to_key_or_label,
                                         string amount,
                                         string symbol,
                                         bool broadcast = false,
                                         bool to_temp = false );


      std::map<string,std::function<string(fc::variant,const fc::variants&)>> get_result_formatters() const;

      fc::signal<void(bool)> lock_changed;
      std::shared_ptr<detail::wallet_api_impl> my;
      void encrypt_keys();
};

} }

FC_REFLECT( graphene::wallet::key_label, (label)(key) )
FC_REFLECT( graphene::wallet::blind_balance, (amount)(from)(to)(one_time_key)(blinding_factor)(commitment)(used) )
FC_REFLECT( graphene::wallet::blind_confirmation::output, (label)(pub_key)(decrypted_memo)(confirmation)(auth)(confirmation_receipt) )
FC_REFLECT( graphene::wallet::blind_confirmation, (trx)(outputs) )

FC_REFLECT( graphene::wallet::plain_keys, (keys)(checksum) )

FC_REFLECT( graphene::wallet::wallet_data,
            (chain_id)
            (my_accounts)
            (cipher_keys)
            (extra_keys)
            (pending_account_registrations)(pending_witness_registrations)
            (labeled_keys)
            (blind_receipts)
            (ws_server)
            (ws_user)
            (ws_password)
          )

FC_REFLECT( graphene::wallet::brain_key_info,
            (brain_priv_key)
            (wif_priv_key)
            (pub_key)
          )

FC_REFLECT( graphene::wallet::exported_account_keys, (account_name)(encrypted_private_keys)(public_keys) )

FC_REFLECT( graphene::wallet::exported_keys, (password_checksum)(account_keys) )

FC_REFLECT( graphene::wallet::blind_receipt,
            (date)(from_key)(from_label)(to_key)(to_label)(amount)(memo)(control_authority)(data)(used)(conf) )

FC_REFLECT( graphene::wallet::approval_delta,
   (active_approvals_to_add)
   (active_approvals_to_remove)
   (owner_approvals_to_add)
   (owner_approvals_to_remove)
   (key_approvals_to_add)
   (key_approvals_to_remove)
)

FC_REFLECT( graphene::wallet::worker_vote_delta,
   (vote_for)
   (vote_against)
   (vote_abstain)
)

FC_REFLECT_DERIVED( graphene::wallet::signed_block_with_info, (graphene::chain::signed_block),
   (block_id)(signing_key)(transaction_ids) )

FC_REFLECT_DERIVED( graphene::wallet::vesting_balance_object_with_info, (graphene::chain::vesting_balance_object),
   (allowed_withdraw)(allowed_withdraw_time) )

FC_REFLECT( graphene::wallet::operation_detail, 
            (memo)(description)(op) )

FC_REFLECT(graphene::wallet::operation_detail_ex,
            (memo)(description)(op)(transaction_id))

FC_REFLECT( graphene::wallet::account_history_operation_detail,
        (total_count)(result_count)(details))

FC_API( graphene::wallet::wallet_api,
        (help)
        (gethelp)
        (info)
        (about)
        (begin_builder_transaction)
        (add_operation_to_builder_transaction)
        (replace_operation_in_builder_transaction)
        (set_fees_on_builder_transaction)
        (preview_builder_transaction)
        (sign_builder_transaction)
        (broadcast_transaction)
        (propose_builder_transaction)
        (propose_builder_transaction2)
        (remove_builder_transaction)
        (is_new)
        (is_locked)
        (lock)(unlock)(set_password)
        (dump_private_keys)
        (list_my_accounts)
        (list_accounts)
        (list_account_balances)
        (list_assets)
        (import_key)
        (import_accounts)
        (import_account_keys)
        (import_balance)
        (suggest_brain_key)
        (derive_owner_keys_from_brain_key)
        (register_account)
        (upgrade_account)
        (create_account_with_brain_key)
        (sell_asset)
        (borrow_asset)
        (borrow_asset_ext)
        (cancel_order)
        (transfer)
        (transfer2)
        (get_transaction_id)
        (create_asset)
        (update_asset)
        (update_asset_issuer)
        (update_bitasset)
        (update_asset_feed_producers)
        (publish_asset_feed)
        (issue_asset)
        (get_asset)
        (get_bitasset_data)
        (fund_asset_fee_pool)
        (claim_asset_fee_pool)
        (reserve_asset)
        (global_settle_asset)
        (settle_asset)
        (bid_collateral)
        (whitelist_account)
        (create_committee_member)
        (get_witness)
        (get_committee_member)
        (list_witnesses)
        (list_committee_members)
        (create_witness)
        (update_witness)
        (create_worker)
        (update_worker_votes)
        (get_vesting_balances)
        (withdraw_vesting)
        (vote_for_committee_member)
        (vote_for_witness)
        (set_voting_proxy)
        (set_desired_witness_and_committee_member_count)
        (get_account)
        (get_account_id)
        (get_block)
        (get_account_count)
        (get_account_history)
        (get_relative_account_history)
        (get_account_history_by_operations)
        (get_collateral_bids)
        (is_public_key_registered)
        (get_full_account)
        (get_market_history)
        (get_global_properties)
        (get_dynamic_global_properties)
        (get_object)
        (get_private_key)
        (load_wallet_file)
        (normalize_brain_key)
        (get_limit_orders)
        (get_call_orders)
        (get_settle_orders)
        (save_wallet_file)
        (serialize_transaction)
        (sign_transaction)
        (get_prototype_operation)
        (propose_parameter_change)
        (propose_fee_change)
        (approve_proposal)
        (dbg_make_uia)
        (dbg_make_mia)
        (dbg_push_blocks)
        (dbg_generate_blocks)
        (dbg_stream_json_objects)
        (dbg_update_object)
        (flood_network)
        (network_add_nodes)
        (network_get_connected_peers)
        (sign_memo)
        (read_memo)
        (set_key_label)
        (get_key_label)
        (get_public_key)
        (get_blind_accounts)
        (get_my_blind_accounts)
        (get_blind_balances)
        (create_blind_account)
        (transfer_to_blind)
        (transfer_from_blind)
        (blind_transfer)
        (blind_history)
        (receive_blind_transfer)
        (get_order_book)
        (multisig_sign_transaction)
      )<|MERGE_RESOLUTION|>--- conflicted
+++ resolved
@@ -1599,10 +1599,6 @@
          
       order_book get_order_book( const string& base, const string& quote, unsigned limit = 50);
 
-<<<<<<< HEAD
-      signed_transaction multisig_sign_transaction( signed_transaction tx,
-                                                    const vector<string> &wif_keys,
-=======
       /** Signs a transaction.
        *
        * Given a fully-formed transaction with or without signatures, signs
@@ -1615,7 +1611,6 @@
        * @return the signed transaction
        */
       signed_transaction multisig_sign_transaction( signed_transaction tx,
->>>>>>> 0a303174
                                                     bool broadcast = false );
 
       void dbg_make_uia(string creator, string symbol);
