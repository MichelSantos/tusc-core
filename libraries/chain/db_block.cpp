--- conflicted
+++ resolved
@@ -450,17 +450,7 @@
    if( !(skip & skip_witness_signature) )
       pending_block.sign( block_signing_private_key );
 
-<<<<<<< HEAD
-   push_block( pending_block, skip );
-=======
-   // TODO:  Move this to _push_block() so session is restored.
-   if( !(skip & skip_block_size_check) )
-   {
-      FC_ASSERT( fc::raw::pack_size(pending_block) <= get_global_properties().parameters.maximum_block_size );
-   }
-
    push_block( pending_block, skip | skip_transaction_signatures ); // skip authority check when pushing self-generated blocks
->>>>>>> 0dbf1815
 
    return pending_block;
 } FC_CAPTURE_AND_RETHROW( (witness_id) ) }
