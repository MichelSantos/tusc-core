--- conflicted
+++ resolved
@@ -23,10 +23,7 @@
  */
 #pragma once
 #include <graphene/chain/protocol/base.hpp>
-<<<<<<< HEAD
-=======
 #include <graphene/chain/protocol/buyback.hpp>
->>>>>>> 1a51d873
 #include <graphene/chain/protocol/ext.hpp>
 #include <graphene/chain/protocol/special_authority.hpp>
 #include <graphene/chain/protocol/types.hpp>
@@ -73,10 +70,7 @@
          optional< void_t >            null_ext;
          optional< special_authority > owner_special_authority;
          optional< special_authority > active_special_authority;
-<<<<<<< HEAD
-=======
          optional< buyback_account_options > buyback_options;
->>>>>>> 1a51d873
       };
 
       struct fee_parameters_type
@@ -274,11 +268,7 @@
 FC_REFLECT_ENUM( graphene::chain::account_whitelist_operation::account_listing,
                 (no_listing)(white_listed)(black_listed)(white_and_black_listed))
 
-<<<<<<< HEAD
-FC_REFLECT(graphene::chain::account_create_operation::ext, (null_ext)(owner_special_authority)(active_special_authority) )
-=======
 FC_REFLECT(graphene::chain::account_create_operation::ext, (null_ext)(owner_special_authority)(active_special_authority)(buyback_options) )
->>>>>>> 1a51d873
 FC_REFLECT( graphene::chain::account_create_operation,
             (fee)(registrar)
             (referrer)(referrer_percent)
