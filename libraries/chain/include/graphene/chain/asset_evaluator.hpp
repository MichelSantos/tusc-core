/*
 * Copyright (c) 2015 Cryptonomex, Inc., and contributors.
 *
 * The MIT License
 *
 * Permission is hereby granted, free of charge, to any person obtaining a copy
 * of this software and associated documentation files (the "Software"), to deal
 * in the Software without restriction, including without limitation the rights
 * to use, copy, modify, merge, publish, distribute, sublicense, and/or sell
 * copies of the Software, and to permit persons to whom the Software is
 * furnished to do so, subject to the following conditions:
 *
 * The above copyright notice and this permission notice shall be included in
 * all copies or substantial portions of the Software.
 *
 * THE SOFTWARE IS PROVIDED "AS IS", WITHOUT WARRANTY OF ANY KIND, EXPRESS OR
 * IMPLIED, INCLUDING BUT NOT LIMITED TO THE WARRANTIES OF MERCHANTABILITY,
 * FITNESS FOR A PARTICULAR PURPOSE AND NONINFRINGEMENT. IN NO EVENT SHALL THE
 * AUTHORS OR COPYRIGHT HOLDERS BE LIABLE FOR ANY CLAIM, DAMAGES OR OTHER
 * LIABILITY, WHETHER IN AN ACTION OF CONTRACT, TORT OR OTHERWISE, ARISING FROM,
 * OUT OF OR IN CONNECTION WITH THE SOFTWARE OR THE USE OR OTHER DEALINGS IN
 * THE SOFTWARE.
 */
#pragma once
#include <graphene/chain/protocol/operations.hpp>
#include <graphene/chain/evaluator.hpp>
#include <graphene/chain/database.hpp>

namespace graphene { namespace chain {

   class asset_create_evaluator : public evaluator<asset_create_evaluator>
   {
      public:
         typedef asset_create_operation operation_type;

         void_result do_evaluate( const asset_create_operation& o );
         object_id_type do_apply( const asset_create_operation& o );

         /** override the default behavior defined by generic_evalautor which is to
          * post the fee to fee_paying_account_stats.pending_fees
          */
         virtual void pay_fee() override;
      private:
         bool fee_is_odd;
   };

   class asset_issue_evaluator : public evaluator<asset_issue_evaluator>
   {
      public:
         typedef asset_issue_operation operation_type;
         void_result do_evaluate( const asset_issue_operation& o );
         void_result do_apply( const asset_issue_operation& o );

         const asset_dynamic_data_object* asset_dyn_data = nullptr;
         const account_object*            to_account = nullptr;
   };

   class asset_reserve_evaluator : public evaluator<asset_reserve_evaluator>
   {
      public:
         typedef asset_reserve_operation operation_type;
         void_result do_evaluate( const asset_reserve_operation& o );
         void_result do_apply( const asset_reserve_operation& o );

         const asset_dynamic_data_object* asset_dyn_data = nullptr;
         const account_object*            from_account = nullptr;
   };


   class asset_update_evaluator : public evaluator<asset_update_evaluator>
   {
      public:
         typedef asset_update_operation operation_type;

         void_result do_evaluate( const asset_update_operation& o );
         void_result do_apply( const asset_update_operation& o );

         const asset_object* asset_to_update = nullptr;
   };

   class asset_update_issuer_evaluator : public evaluator<asset_update_issuer_evaluator>
   {
      public:
         typedef asset_update_issuer_operation operation_type;

         void_result do_evaluate( const asset_update_issuer_operation& o );
         void_result do_apply( const asset_update_issuer_operation& o );

         const asset_object* asset_to_update = nullptr;
   };

   class asset_update_bitasset_evaluator : public evaluator<asset_update_bitasset_evaluator>
   {
      public:
         typedef asset_update_bitasset_operation operation_type;

         void_result do_evaluate( const asset_update_bitasset_operation& o );
         void_result do_apply( const asset_update_bitasset_operation& o );

         const asset_bitasset_data_object* bitasset_to_update = nullptr;
   };

   class asset_update_feed_producers_evaluator : public evaluator<asset_update_feed_producers_evaluator>
   {
      public:
         typedef asset_update_feed_producers_operation operation_type;

         void_result do_evaluate( const operation_type& o );
         void_result do_apply( const operation_type& o );

         const asset_bitasset_data_object* bitasset_to_update = nullptr;
   };

   class asset_fund_fee_pool_evaluator : public evaluator<asset_fund_fee_pool_evaluator>
   {
      public:
         typedef asset_fund_fee_pool_operation operation_type;

         void_result do_evaluate(const asset_fund_fee_pool_operation& op);
         void_result do_apply(const asset_fund_fee_pool_operation& op);

         const asset_dynamic_data_object* asset_dyn_data = nullptr;
   };

   class asset_global_settle_evaluator : public evaluator<asset_global_settle_evaluator>
   {
      public:
         typedef asset_global_settle_operation operation_type;

         void_result do_evaluate(const operation_type& op);
         void_result do_apply(const operation_type& op);

         const asset_object* asset_to_settle = nullptr;
   };
   class asset_settle_evaluator : public evaluator<asset_settle_evaluator>
   {
      public:
         typedef asset_settle_operation operation_type;

         void_result do_evaluate(const operation_type& op);
         operation_result do_apply(const operation_type& op);

         const asset_object* asset_to_settle = nullptr;
   };

   class asset_publish_feeds_evaluator : public evaluator<asset_publish_feeds_evaluator>
   {
      public:
         typedef asset_publish_feed_operation operation_type;

         void_result do_evaluate( const asset_publish_feed_operation& o );
         void_result do_apply( const asset_publish_feed_operation& o );

         std::map<std::pair<asset_id_type,asset_id_type>,price_feed> median_feed_values;
   };

   class asset_claim_fees_evaluator : public evaluator<asset_claim_fees_evaluator>
   {
      public:
         typedef asset_claim_fees_operation operation_type;

         void_result do_evaluate( const asset_claim_fees_operation& o );
         void_result do_apply( const asset_claim_fees_operation& o );
   };

   class asset_claim_pool_evaluator : public evaluator<asset_claim_pool_evaluator>
   {
      public:
         typedef asset_claim_pool_operation operation_type;

         void_result do_evaluate( const asset_claim_pool_operation& o );
         void_result do_apply( const asset_claim_pool_operation& o );
   };

   namespace impl {
      class hf_188_visitor { // TODO: remove after HARDFORK_CORE_188_TIME has passed
         public:
            typedef void result_type;

            template<typename T>
            void operator()( const T& v )const {}

            void operator()( const graphene::chain::asset_claim_pool_operation& v )const {
               FC_ASSERT( false, "Not allowed until hardfork 188" );
            }

            void operator()( const graphene::chain::proposal_create_operation& v )const {
               for( const op_wrapper& op : v.proposed_ops )
                   op.op.visit( *this );
            }
      };
<<<<<<< HEAD

      class hf_588_visitor {
         public:
            typedef void result_type;

            template<typename T>
            void operator()( const T& v )const {}

            void operator()( const graphene::chain::asset_settle_cancel_operation& v )const {
               FC_ASSERT(!"Virtual operation");
            }

            void operator()( const graphene::chain::proposal_create_operation& v )const {
               for( const op_wrapper& op : v.proposed_ops )
                   op.op.visit( *this );
            }
      };
   }
=======
>>>>>>> 19447546

      class hf_199_visitor {  // TODO: remove after HARDFORK_CORE_199_TIME has passed
         public:
            typedef void result_type;

            template<typename T>
            void operator()( const T& v )const {}

            void operator()( const graphene::chain::asset_update_issuer_operation& v )const {
               FC_ASSERT( false, "Not allowed until hardfork 199" );
            }

            void operator()( const graphene::chain::proposal_create_operation& v )const {
               for( const op_wrapper& op : v.proposed_ops )
                   op.op.visit( *this );
            }
      };
   }
} } // graphene::chain<|MERGE_RESOLUTION|>--- conflicted
+++ resolved
@@ -189,7 +189,6 @@
                    op.op.visit( *this );
             }
       };
-<<<<<<< HEAD
 
       class hf_588_visitor {
          public:
@@ -207,9 +206,6 @@
                    op.op.visit( *this );
             }
       };
-   }
-=======
->>>>>>> 19447546
 
       class hf_199_visitor {  // TODO: remove after HARDFORK_CORE_199_TIME has passed
          public:
