/*
 * Copyright (c) 2015 Cryptonomex, Inc., and contributors.
 *
 * The MIT License
 *
 * Permission is hereby granted, free of charge, to any person obtaining a copy
 * of this software and associated documentation files (the "Software"), to deal
 * in the Software without restriction, including without limitation the rights
 * to use, copy, modify, merge, publish, distribute, sublicense, and/or sell
 * copies of the Software, and to permit persons to whom the Software is
 * furnished to do so, subject to the following conditions:
 *
 * The above copyright notice and this permission notice shall be included in
 * all copies or substantial portions of the Software.
 *
 * THE SOFTWARE IS PROVIDED "AS IS", WITHOUT WARRANTY OF ANY KIND, EXPRESS OR
 * IMPLIED, INCLUDING BUT NOT LIMITED TO THE WARRANTIES OF MERCHANTABILITY,
 * FITNESS FOR A PARTICULAR PURPOSE AND NONINFRINGEMENT. IN NO EVENT SHALL THE
 * AUTHORS OR COPYRIGHT HOLDERS BE LIABLE FOR ANY CLAIM, DAMAGES OR OTHER
 * LIABILITY, WHETHER IN AN ACTION OF CONTRACT, TORT OR OTHERWISE, ARISING FROM,
 * OUT OF OR IN CONNECTION WITH THE SOFTWARE OR THE USE OR OTHER DEALINGS IN
 * THE SOFTWARE.
 */
#pragma once
#include <graphene/chain/global_property_object.hpp>
#include <graphene/chain/node_property_object.hpp>
#include <graphene/chain/account_object.hpp>
#include <graphene/chain/asset_object.hpp>
#include <graphene/chain/fork_database.hpp>
#include <graphene/chain/block_database.hpp>
#include <graphene/chain/genesis_state.hpp>
#include <graphene/chain/evaluator.hpp>

#include <graphene/db/object_database.hpp>
#include <graphene/db/object.hpp>
#include <graphene/db/simple_index.hpp>
#include <fc/signals.hpp>

#include <fc/log/logger.hpp>

#include <map>

namespace graphene { namespace chain {
   using graphene::db::abstract_object;
   using graphene::db::object;
   class op_evaluator;
   class transaction_evaluation_state;

   struct budget_record;

   /**
    *   @class database
    *   @brief tracks the blockchain state in an extensible manner
    */
   class database : public db::object_database
   {
      public:
         //////////////////// db_management.cpp ////////////////////

         database();
         ~database();

         enum validation_steps
         {
            skip_nothing                = 0,
            skip_witness_signature      = 1 << 0,  ///< used while reindexing
            skip_transaction_signatures = 1 << 1,  ///< used by non-witness nodes
            skip_transaction_dupe_check = 1 << 2,  ///< used while reindexing
            skip_fork_db                = 1 << 3,  ///< used while reindexing
            skip_block_size_check       = 1 << 4,  ///< used when applying locally generated transactions
            skip_tapos_check            = 1 << 5,  ///< used while reindexing -- note this skips expiration check as well
            skip_authority_check        = 1 << 6,  ///< used while reindexing -- disables any checking of authority on transactions
            skip_merkle_check           = 1 << 7,  ///< used while reindexing
            skip_assert_evaluation      = 1 << 8,  ///< used while reindexing
            skip_undo_history_check     = 1 << 9,  ///< used while reindexing
            skip_witness_schedule_check = 1 << 10,  ///< used while reindexing
            skip_validate               = 1 << 11 ///< used prior to checkpoint, skips validate() call on transaction
         };

         /**
          * @brief Open a database, creating a new one if necessary
          *
          * Opens a database in the specified directory. If no initialized database is found, genesis_loader is called
          * and its return value is used as the genesis state when initializing the new database
          *
          * genesis_loader will not be called if an existing database is found.
          *
          * @param data_dir Path to open or create database in
          * @param genesis_loader A callable object which returns the genesis state to initialize new databases on
          * @param db_version a version string that changes when the internal database format and/or logic is modified
          */
          void open(
             const fc::path& data_dir,
             std::function<genesis_state_type()> genesis_loader,
             const std::string& db_version );

         /**
          * @brief Rebuild object graph from block history and open detabase
          *
          * This method may be called after or instead of @ref database::open, and will rebuild the object graph by
          * replaying blockchain history. When this method exits successfully, the database will be open.
          */
         void reindex(fc::path data_dir);

         /**
          * @brief wipe Delete database from disk, and potentially the raw chain as well.
          * @param include_blocks If true, delete the raw chain as well as the database.
          *
          * Will close the database before wiping. Database will be closed when this function returns.
          */
         void wipe(const fc::path& data_dir, bool include_blocks);
         void close(bool rewind = true);

         //////////////////// db_block.cpp ////////////////////

         /**
          *  @return true if the block is in our fork DB or saved to disk as
          *  part of the official chain, otherwise return false
          */
         bool                       is_known_block( const block_id_type& id )const;
         bool                       is_known_transaction( const transaction_id_type& id )const;
         block_id_type              get_block_id_for_num( uint32_t block_num )const;
         optional<signed_block>     fetch_block_by_id( const block_id_type& id )const;
         optional<signed_block>     fetch_block_by_number( uint32_t num )const;
         const signed_transaction&  get_recent_transaction( const transaction_id_type& trx_id )const;
         std::vector<block_id_type> get_block_ids_on_fork(block_id_type head_of_fork) const;

         /**
          *  Calculate the percent of block production slots that were missed in the
          *  past 128 blocks, not including the current block.
          */
         uint32_t witness_participation_rate()const;

         void                              add_checkpoints( const flat_map<uint32_t,block_id_type>& checkpts );
         const flat_map<uint32_t,block_id_type> get_checkpoints()const { return _checkpoints; }
         bool before_last_checkpoint()const;

         bool push_block( const signed_block& b, uint32_t skip = skip_nothing );
         processed_transaction push_transaction( const signed_transaction& trx, uint32_t skip = skip_nothing );
         bool _push_block( const signed_block& b );
         processed_transaction _push_transaction( const signed_transaction& trx );

         ///@throws fc::exception if the proposed transaction fails to apply.
         processed_transaction push_proposal( const proposal_object& proposal );

         signed_block generate_block(
            const fc::time_point_sec when,
            witness_id_type witness_id,
            const fc::ecc::private_key& block_signing_private_key,
            uint32_t skip
            );
         signed_block _generate_block(
            const fc::time_point_sec when,
            witness_id_type witness_id,
            const fc::ecc::private_key& block_signing_private_key
            );

         void pop_block();
         void clear_pending();

         /**
          *  This method is used to track appied operations during the evaluation of a block, these
          *  operations should include any operation actually included in a transaction as well
          *  as any implied/virtual operations that resulted, such as filling an order.  The
          *  applied operations is cleared after applying each block and calling the block
          *  observers which may want to index these operations.
          *
          *  @return the op_id which can be used to set the result after it has finished being applied.
          */
         uint32_t  push_applied_operation( const operation& op );
         void      set_applied_operation_result( uint32_t op_id, const operation_result& r );
         const vector<optional< operation_history_object > >& get_applied_operations()const;

         string to_pretty_string( const asset& a )const;

         /**
          *  This signal is emitted after all operations and virtual operation for a
          *  block have been applied but before the get_applied_operations() are cleared.
          *
          *  You may not yield from this callback because the blockchain is holding
          *  the write lock and may be in an "inconstant state" until after it is
          *  released.
          */
         fc::signal<void(const signed_block&)>           applied_block;

         /**
          * This signal is emitted any time a new transaction is added to the pending
          * block state.
          */
         fc::signal<void(const signed_transaction&)>     on_pending_transaction;

         /**
          *  Emitted After a block has been applied and committed.  The callback
          *  should not yield and should execute quickly.
          */
         fc::signal<void(const vector<object_id_type>&, const flat_set<account_id_type>&)> new_objects;

         /**
          *  Emitted After a block has been applied and committed.  The callback
          *  should not yield and should execute quickly.
          */
         fc::signal<void(const vector<object_id_type>&, const flat_set<account_id_type>&)> changed_objects;

         /** this signal is emitted any time an object is removed and contains a
          * pointer to the last value of every object that was removed.
          */
         fc::signal<void(const vector<object_id_type>&, const vector<const object*>&, const flat_set<account_id_type>&)>  removed_objects;

         //////////////////// db_witness_schedule.cpp ////////////////////

         /**
          * @brief Get the witness scheduled for block production in a slot.
          *
          * slot_num always corresponds to a time in the future.
          *
          * If slot_num == 1, returns the next scheduled witness.
          * If slot_num == 2, returns the next scheduled witness after
          * 1 block gap.
          *
          * Use the get_slot_time() and get_slot_at_time() functions
          * to convert between slot_num and timestamp.
          *
          * Passing slot_num == 0 returns GRAPHENE_NULL_WITNESS
          */
         witness_id_type get_scheduled_witness(uint32_t slot_num)const;

         /**
          * Get the time at which the given slot occurs.
          *
          * If slot_num == 0, return time_point_sec().
          *
          * If slot_num == N for N > 0, return the Nth next
          * block-interval-aligned time greater than head_block_time().
          */
         fc::time_point_sec get_slot_time(uint32_t slot_num)const;

         /**
          * Get the last slot which occurs AT or BEFORE the given time.
          *
          * The return value is the greatest value N such that
          * get_slot_time( N ) <= when.
          *
          * If no such N exists, return 0.
          */
         uint32_t get_slot_at_time(fc::time_point_sec when)const;

         void update_witness_schedule();

         //////////////////// db_getter.cpp ////////////////////

         const chain_id_type&                   get_chain_id()const;
         const asset_object&                    get_core_asset()const;
         const asset_dynamic_data_object&       get_core_dynamic_data()const;
         const chain_property_object&           get_chain_properties()const;
         const global_property_object&          get_global_properties()const;
         const dynamic_global_property_object&  get_dynamic_global_properties()const;
         const node_property_object&            get_node_properties()const;
         const fee_schedule&                    current_fee_schedule()const;
         const account_statistics_object&       get_account_stats_by_owner( account_id_type owner )const;
         const witness_schedule_object&         get_witness_schedule_object()const;

         time_point_sec   head_block_time()const;
         uint32_t         head_block_num()const;
         block_id_type    head_block_id()const;
         witness_id_type  head_block_witness()const;

         decltype( chain_parameters::block_interval ) block_interval( )const;

         node_property_object& node_properties();


         uint32_t last_non_undoable_block_num() const;
         //////////////////// db_init.cpp ////////////////////

         void initialize_evaluators();
         /// Reset the object graph in-memory
         void initialize_indexes();
         void init_genesis(const genesis_state_type& genesis_state = genesis_state_type());

         template<typename EvaluatorType>
         void register_evaluator()
         {
            _operation_evaluators[
               operation::tag<typename EvaluatorType::operation_type>::value].reset( new op_evaluator_impl<EvaluatorType>() );
         }

         //////////////////// db_balance.cpp ////////////////////

         /**
          * @brief Retrieve a particular account's balance in a given asset
          * @param owner Account whose balance should be retrieved
          * @param asset_id ID of the asset to get balance in
          * @return owner's balance in asset
          */
         asset get_balance(account_id_type owner, asset_id_type asset_id)const;
         /// This is an overloaded method.
         asset get_balance(const account_object& owner, const asset_object& asset_obj)const;

         /**
          * @brief Adjust a particular account's balance in a given asset by a delta
          * @param account ID of account whose balance should be adjusted
          * @param delta Asset ID and amount to adjust balance by
          */
         void adjust_balance(account_id_type account, asset delta);

         /**
          * @brief Helper to make lazy deposit to CDD VBO.
          *
          * If the given optional VBID is not valid(),
          * or it does not have a CDD vesting policy,
          * or the owner / vesting_seconds of the policy
          * does not match the parameter, then credit amount
          * to newly created VBID and return it.
          *
          * Otherwise, credit amount to ovbid.
          * 
          * @return ID of newly created VBO, but only if VBO was created.
          */
         optional< vesting_balance_id_type > deposit_lazy_vesting(
            const optional< vesting_balance_id_type >& ovbid,
            share_type amount,
            uint32_t req_vesting_seconds,
            account_id_type req_owner,
            bool require_vesting );

         // helper to handle cashback rewards
         void deposit_cashback(const account_object& acct, share_type amount, bool require_vesting = true);
         // helper to handle witness pay
         void deposit_witness_pay(const witness_object& wit, share_type amount);

         //////////////////// db_debug.cpp ////////////////////

         void debug_dump();
         void apply_debug_updates();
         void debug_update( const fc::variant_object& update );

         //////////////////// db_market.cpp ////////////////////

         /// @{ @group Market Helpers
         void globally_settle_asset( const asset_object& bitasset, const price& settle_price );
         void cancel_settle_order(const force_settlement_object& order, bool create_virtual_op = true);
         void cancel_limit_order(const limit_order_object& order, bool create_virtual_op = true, bool skip_cancel_fee = false);
         void revive_bitasset( const asset_object& bitasset );
         void cancel_bid(const collateral_bid_object& bid, bool create_virtual_op = true);
         void execute_bid( const collateral_bid_object& bid, share_type debt_covered, share_type collateral_from_fund, const price_feed& current_feed );

         /**
          * @brief Process a new limit order through the markets
          * @param order The new order to process
          * @return true if order was completely filled; false otherwise
          *
          * This function takes a new limit order, and runs the markets attempting to match it with existing orders
          * already on the books.
          */
         bool apply_order_before_hardfork_625(const limit_order_object& new_order_object, bool allow_black_swan = true);
         bool apply_order(const limit_order_object& new_order_object, bool allow_black_swan = true);

         /**
          * Matches the two orders, the first parameter is taker, the second is maker.
          *
          * @return a bit field indicating which orders were filled (and thus removed)
          *
          * 0 - no orders were matched
          * 1 - taker was filled
          * 2 - maker was filled
          * 3 - both were filled
          */
         ///@{
         int match( const limit_order_object& taker, const limit_order_object& maker, const price& trade_price );
         int match( const limit_order_object& taker, const call_order_object& maker, const price& trade_price,
                    const price& feed_price, const uint16_t maintenance_collateral_ratio );
         /// @return the amount of asset settled
         asset match(const call_order_object& call,
                   const force_settlement_object& settle,
                   const price& match_price,
                   asset max_settlement,
                   const price& fill_price);
         ///@}

         /**
          * @return true if the order was completely filled and thus freed.
          */
         bool fill_limit_order( const limit_order_object& order, const asset& pays, const asset& receives, bool cull_if_small,
                                const price& fill_price, const bool is_maker );
         bool fill_call_order( const call_order_object& order, const asset& pays, const asset& receives,
                               const price& fill_price, const bool is_maker );
         bool fill_settle_order( const force_settlement_object& settle, const asset& pays, const asset& receives,
                                 const price& fill_price, const bool is_maker );

         bool check_call_orders( const asset_object& mia, bool enable_black_swan = true, bool for_new_limit_order = false,
                                 const asset_bitasset_data_object* bitasset_ptr = nullptr );

         // helpers to fill_order
         void pay_order( const account_object& receiver, const asset& receives, const asset& pays );

         asset calculate_market_fee(const asset_object& recv_asset, const asset& trade_amount);
         asset pay_market_fees( const asset_object& recv_asset, const asset& receives );


         ///@{
         /**
          *  This method validates transactions without adding it to the pending state.
          *  @return true if the transaction would validate
          */
         processed_transaction validate_transaction( const signed_transaction& trx );


         /** when popping a block, the transactions that were removed get cached here so they
          * can be reapplied at the proper time */
         std::deque< signed_transaction >       _popped_tx;

         /**
          * @}
          */

         /// Enable or disable tracking of votes of standby witnesses and committee members
         inline void enable_standby_votes_tracking(bool enable)  { _track_standby_votes = enable; }

   protected:
         //Mark pop_undo() as protected -- we do not want outside calling pop_undo(); it should call pop_block() instead
         void pop_undo() { object_database::pop_undo(); }
         void notify_applied_block( const signed_block& block );
         void notify_on_pending_transaction( const signed_transaction& tx );
         void notify_changed_objects();

      private:
         optional<undo_database::session>       _pending_tx_session;
         vector< unique_ptr<op_evaluator> >     _operation_evaluators;

         template<class Index>
         vector<std::reference_wrapper<const typename Index::object_type>> sort_votable_objects(size_t count)const;

         //////////////////// db_block.cpp ////////////////////

       public:
         // these were formerly private, but they have a fairly well-defined API, so let's make them public
         void                  apply_block( const signed_block& next_block, uint32_t skip = skip_nothing );
         processed_transaction apply_transaction( const signed_transaction& trx, uint32_t skip = skip_nothing );
         operation_result      apply_operation( transaction_evaluation_state& eval_state, const operation& op );
      private:
         void                  _apply_block( const signed_block& next_block );
         processed_transaction _apply_transaction( const signed_transaction& trx );
         void                  _cancel_bids_and_revive_mpa( const asset_object& bitasset, const asset_bitasset_data_object& bad );

         ///Steps involved in applying a new block
         ///@{

         const witness_object& validate_block_header( uint32_t skip, const signed_block& next_block )const;
         const witness_object& _validate_block_header( const signed_block& next_block )const;
         void create_block_summary(const signed_block& next_block);

         //////////////////// db_witness_schedule.cpp ////////////////////

         uint32_t update_witness_missed_blocks( const signed_block& b );

         //////////////////// db_update.cpp ////////////////////
         void update_global_dynamic_data( const signed_block& b, const uint32_t missed_blocks );
         void update_signing_witness(const witness_object& signing_witness, const signed_block& new_block);
         void update_last_irreversible_block();
         void clear_expired_transactions();
         void clear_expired_proposals();
         void clear_expired_orders();
         void update_expired_feeds();
         void update_core_exchange_rates();
         void update_maintenance_flag( bool new_maintenance_flag );
         void update_withdraw_permissions();
         bool check_for_blackswan( const asset_object& mia, bool enable_black_swan = true,
                                   const asset_bitasset_data_object* bitasset_ptr = nullptr );

         ///Steps performed only at maintenance intervals
         ///@{

         //////////////////// db_maint.cpp ////////////////////

         void initialize_budget_record( fc::time_point_sec now, budget_record& rec )const;
         void process_budget();
         void pay_workers( share_type& budget );
         void perform_chain_maintenance(const signed_block& next_block, const global_property_object& global_props);
         void update_active_witnesses();
         void update_active_committee_members();
         void update_worker_votes();
         void process_bids( const asset_bitasset_data_object& bad );
         void process_bitassets();

         template<class Type>
         void perform_account_maintenance( Type tally_helper );
         ///@}
         ///@}

         vector< processed_transaction >        _pending_tx;
         fork_database                          _fork_db;

         /**
          *  Note: we can probably store blocks by block num rather than
          *  block id because after the undo window is past the block ID
          *  is no longer relevant and its number is irreversible.
          *
          *  During the "fork window" we can cache blocks in memory
          *  until the fork is resolved.  This should make maintaining
          *  the fork tree relatively simple.
          */
         block_database   _block_id_to_block;

         /**
          * Contains the set of ops that are in the process of being applied from
          * the current block.  It contains real and virtual operations in the
          * order they occur and is cleared after the applied_block signal is
          * emited.
          */
         vector<optional<operation_history_object> >  _applied_ops;

         uint32_t                          _current_block_num    = 0;
         uint16_t                          _current_trx_in_block = 0;
         uint16_t                          _current_op_in_trx    = 0;
         uint16_t                          _current_virtual_op   = 0;

         vector<uint64_t>                  _vote_tally_buffer;
         vector<uint64_t>                  _witness_count_histogram_buffer;
         vector<uint64_t>                  _committee_count_histogram_buffer;
         uint64_t                          _total_voting_stake;

         flat_map<uint32_t,block_id_type>  _checkpoints;

         node_property_object              _node_property_object;

         /// Whether to update votes of standby witnesses and committee members when performing chain maintenance.
         /// Set it to true to provide accurate data to API clients, set to false to have better performance.
         bool                              _track_standby_votes = true;

         /**
          * Whether database is successfully opened or not.
          *
          * The database is considered open when there's no exception
          * or assertion fail during database::open() method, and
          * database::close() has not been called, or failed during execution.
          */
         bool                              _opened = false;

         // Counts nested proposal updates
         uint32_t                           _push_proposal_nesting_depth = 0;

<<<<<<< HEAD
=======
         /// Tracks assets affected by bitshares-core issue #453 before hard fork #615 in one block
         flat_set<asset_id_type>           _issue_453_affected_assets;

         /// Pointers to core asset object and global objects who will have immutable addresses after created
         ///@{
         const asset_object*                    _p_core_asset_obj          = nullptr;
         const asset_dynamic_data_object*       _p_core_dynamic_data_obj   = nullptr;
         const global_property_object*          _p_global_prop_obj         = nullptr;
         const dynamic_global_property_object*  _p_dyn_global_prop_obj     = nullptr;
         const chain_property_object*           _p_chain_property_obj      = nullptr;
         const witness_schedule_object*         _p_witness_schedule_obj    = nullptr;
         ///@}
>>>>>>> b6ff06d0
   };

   namespace detail
   {
       template<int... Is>
       struct seq { };

       template<int N, int... Is>
       struct gen_seq : gen_seq<N - 1, N - 1, Is...> { };

       template<int... Is>
       struct gen_seq<0, Is...> : seq<Is...> { };

       template<typename T, int... Is>
       void for_each(T&& t, const account_object& a, seq<Is...>)
       {
           auto l = { (std::get<Is>(t)(a), 0)... };
           (void)l;
       }
   }

} }<|MERGE_RESOLUTION|>--- conflicted
+++ resolved
@@ -539,8 +539,6 @@
          // Counts nested proposal updates
          uint32_t                           _push_proposal_nesting_depth = 0;
 
-<<<<<<< HEAD
-=======
          /// Tracks assets affected by bitshares-core issue #453 before hard fork #615 in one block
          flat_set<asset_id_type>           _issue_453_affected_assets;
 
@@ -553,7 +551,6 @@
          const chain_property_object*           _p_chain_property_obj      = nullptr;
          const witness_schedule_object*         _p_witness_schedule_obj    = nullptr;
          ///@}
->>>>>>> b6ff06d0
    };
 
    namespace detail
