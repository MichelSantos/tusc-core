--- conflicted
+++ resolved
@@ -39,13 +39,8 @@
     if( symbol.size() < GRAPHENE_MIN_ASSET_SYMBOL_LENGTH )
         return false;
 
-<<<<<<< HEAD
     // if( symbol.substr(0,3) == "BIT" ) // see HARDFORK_TEST_201706_TIME
     //    return false;
-=======
-    if( symbol.substr(0,3) == "BIT" ) 
-        return false;
->>>>>>> 055ff3ad
 
     if( symbol.size() > GRAPHENE_MAX_ASSET_SYMBOL_LENGTH )
         return false;
