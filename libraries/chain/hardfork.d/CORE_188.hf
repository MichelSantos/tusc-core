--- conflicted
+++ resolved
@@ -1,8 +1,4 @@
 // #188 Add operation to allow claiming of funds in an asset's fee pool
 #ifndef HARDFORK_CORE_188_TIME
-<<<<<<< HEAD
-#define HARDFORK_CORE_188_TIME (fc::time_point_sec( 1532008920 )) // Thu, 19 Jul 2018 14:02:00 UTC
-=======
-#define HARDFORK_CORE_188_TIME (fc::time_point_sec( 1526738280 )) // Sat, 19 May 2018 13:58:00 UTC
->>>>>>> 51740e62
+#define HARDFORK_CORE_188_TIME (fc::time_point_sec( 1526738280 )) // Sat, 19 May 2018 13:58:00 UTC // testnet
 #endif