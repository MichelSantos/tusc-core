// bitshares-core issue #935 Call check_call_orders not only when settlement_price changed
#ifndef HARDFORK_CORE_935_TIME
<<<<<<< HEAD
#define HARDFORK_CORE_935_TIME (fc::time_point_sec( 1532008920 )) // Thu, 19 Jul 2018 14:02:00 UTC
=======
#define HARDFORK_CORE_935_TIME (fc::time_point_sec( 1527775320 )) // Thu, 31 May 2018 14:02:00 UTC
>>>>>>> 51740e62
#endif<|MERGE_RESOLUTION|>--- conflicted
+++ resolved
@@ -1,8 +1,4 @@
 // bitshares-core issue #935 Call check_call_orders not only when settlement_price changed
 #ifndef HARDFORK_CORE_935_TIME
-<<<<<<< HEAD
-#define HARDFORK_CORE_935_TIME (fc::time_point_sec( 1532008920 )) // Thu, 19 Jul 2018 14:02:00 UTC
-=======
-#define HARDFORK_CORE_935_TIME (fc::time_point_sec( 1527775320 )) // Thu, 31 May 2018 14:02:00 UTC
->>>>>>> 51740e62
+#define HARDFORK_CORE_935_TIME (fc::time_point_sec( 1527775320 )) // Thu, 31 May 2018 14:02:00 UTC // testnet
 #endif