// bitshares-core issue #942
//   Incorrectly checking asset authorization for withdraw_from_account in withdraw_permission_claim_evaluator
#ifndef HARDFORK_CORE_942_TIME
<<<<<<< HEAD
#define HARDFORK_CORE_942_TIME (fc::time_point_sec( 1532008920 )) // Thu, 19 Jul 2018 14:02:00 UTC
=======
#define HARDFORK_CORE_942_TIME (fc::time_point_sec( 1527775320 )) // Thu, 31 May 2018 14:02:00 UTC
>>>>>>> 51740e62
#endif<|MERGE_RESOLUTION|>--- conflicted
+++ resolved
@@ -1,9 +1,5 @@
 // bitshares-core issue #942
 //   Incorrectly checking asset authorization for withdraw_from_account in withdraw_permission_claim_evaluator
 #ifndef HARDFORK_CORE_942_TIME
-<<<<<<< HEAD
-#define HARDFORK_CORE_942_TIME (fc::time_point_sec( 1532008920 )) // Thu, 19 Jul 2018 14:02:00 UTC
-=======
-#define HARDFORK_CORE_942_TIME (fc::time_point_sec( 1527775320 )) // Thu, 31 May 2018 14:02:00 UTC
->>>>>>> 51740e62
+#define HARDFORK_CORE_942_TIME (fc::time_point_sec( 1527775320 )) // Thu, 31 May 2018 14:02:00 UTC // testnet
 #endif