--- conflicted
+++ resolved
@@ -563,13 +563,9 @@
    core_pays = usd_receives;
    usd_pays  = core_receives;
 
-<<<<<<< HEAD
    if( before_core_hardfork_342 )
-      assert( usd_pays == usd.amount_for_sale() ||
-=======
-   FC_ASSERT( usd_pays == usd.amount_for_sale() ||
->>>>>>> 8dcd9ca6
-              core_pays == core.amount_for_sale() );
+      FC_ASSERT( usd_pays == usd.amount_for_sale() ||
+                 core_pays == core.amount_for_sale() );
 
    int result = 0;
    result |= fill_limit_order( usd, usd_pays, usd_receives, cull_taker, match_price, false ); // the first param is taker
@@ -939,10 +935,6 @@
     bool filled_limit = false;
     bool margin_called = false;
 
-<<<<<<< HEAD
-    auto head_time = head_block_time();
-    auto maint_time = get_dynamic_global_properties().next_maintenance_time;
-
     bool after_hardfork_436 = ( head_time > HARDFORK_436_TIME );
 
     bool before_core_hardfork_184 = ( maint_time <= HARDFORK_CORE_184_TIME ); // something-for-nothing
@@ -951,8 +943,6 @@
     bool before_core_hardfork_453 = ( maint_time <= HARDFORK_CORE_453_TIME ); // multiple matching issue
     bool before_core_hardfork_606 = ( maint_time <= HARDFORK_CORE_606_TIME ); // feed always trigger call
 
-=======
->>>>>>> 8dcd9ca6
     while( !check_for_blackswan( mia, enable_black_swan ) && call_itr != call_end )
     {
        bool  filled_call      = false;
