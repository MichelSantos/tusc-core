/*
 * Copyright (c) 2015 Cryptonomex, Inc., and contributors.
 *
 * The MIT License
 *
 * Permission is hereby granted, free of charge, to any person obtaining a copy
 * of this software and associated documentation files (the "Software"), to deal
 * in the Software without restriction, including without limitation the rights
 * to use, copy, modify, merge, publish, distribute, sublicense, and/or sell
 * copies of the Software, and to permit persons to whom the Software is
 * furnished to do so, subject to the following conditions:
 *
 * The above copyright notice and this permission notice shall be included in
 * all copies or substantial portions of the Software.
 *
 * THE SOFTWARE IS PROVIDED "AS IS", WITHOUT WARRANTY OF ANY KIND, EXPRESS OR
 * IMPLIED, INCLUDING BUT NOT LIMITED TO THE WARRANTIES OF MERCHANTABILITY,
 * FITNESS FOR A PARTICULAR PURPOSE AND NONINFRINGEMENT. IN NO EVENT SHALL THE
 * AUTHORS OR COPYRIGHT HOLDERS BE LIABLE FOR ANY CLAIM, DAMAGES OR OTHER
 * LIABILITY, WHETHER IN AN ACTION OF CONTRACT, TORT OR OTHERWISE, ARISING FROM,
 * OUT OF OR IN CONNECTION WITH THE SOFTWARE OR THE USE OR OTHER DEALINGS IN
 * THE SOFTWARE.
 */

#include <graphene/chain/database.hpp>

#include <graphene/chain/account_object.hpp>
#include <graphene/chain/asset_object.hpp>
#include <graphene/chain/hardfork.hpp>
#include <graphene/chain/market_object.hpp>
#include <graphene/chain/is_authorized_asset.hpp>

#include <fc/uint128.hpp>

namespace graphene { namespace chain {

namespace detail {

   share_type calculate_percent(const share_type& value, uint16_t percent)
   {
      fc::uint128_t a(value.value);
      a *= percent;
      a /= GRAPHENE_100_PERCENT;
      FC_ASSERT( a <= GRAPHENE_MAX_SHARE_SUPPLY, "overflow when calculating percent" );
      return static_cast<int64_t>(a);
   }

} //detail

/**
 * All margin positions are force closed at the swan price
 * Collateral received goes into a force-settlement fund
 * No new margin positions can be created for this asset
 * Force settlement happens without delay at the swan price, deducting from force-settlement fund
 * No more asset updates may be issued.
*/
void database::globally_settle_asset( const asset_object& mia, const price& settlement_price )
{
   auto maint_time = get_dynamic_global_properties().next_maintenance_time;
   bool before_core_hardfork_1669 = ( maint_time <= HARDFORK_CORE_1669_TIME ); // whether to use call_price

   if( before_core_hardfork_1669 )
   {
      globally_settle_asset_impl( mia, settlement_price,
                                  get_index_type<call_order_index>().indices().get<by_price>() );
   }
   else
   {
      globally_settle_asset_impl( mia, settlement_price,
                                  get_index_type<call_order_index>().indices().get<by_collateral>() );
   }
}

template<typename IndexType>
void database::globally_settle_asset_impl( const asset_object& mia,
                                           const price& settlement_price,
                                           const IndexType& call_index )
{ try {
   const asset_bitasset_data_object& bitasset = mia.bitasset_data(*this);
   FC_ASSERT( !bitasset.has_settlement(), "black swan already occurred, it should not happen again" );

   const asset_object& backing_asset = bitasset.options.short_backing_asset(*this);
   asset collateral_gathered = backing_asset.amount(0);

   const asset_dynamic_data_object& mia_dyn = mia.dynamic_asset_data_id(*this);
   auto original_mia_supply = mia_dyn.current_supply;

   auto maint_time = get_dynamic_global_properties().next_maintenance_time;
   bool before_core_hardfork_342 = ( maint_time <= HARDFORK_CORE_342_TIME ); // better rounding

   // cancel all call orders and accumulate it into collateral_gathered
   auto call_itr = call_index.lower_bound( price::min( bitasset.options.short_backing_asset, mia.id ) );
   auto call_end = call_index.upper_bound( price::max( bitasset.options.short_backing_asset, mia.id ) );

   asset pays;
   while( call_itr != call_end )
   {
      const call_order_object& order = *call_itr;
      ++call_itr;

      if( before_core_hardfork_342 )
         pays = order.get_debt() * settlement_price; // round down, in favor of call order
      else
         pays = order.get_debt().multiply_and_round_up( settlement_price ); // round up in favor of global-settle fund

      if( pays > order.get_collateral() )
         pays = order.get_collateral();

      collateral_gathered += pays;

      FC_ASSERT( fill_call_order( order, pays, order.get_debt(), settlement_price, true ) ); // call order is maker
   }

   modify( bitasset, [&mia,original_mia_supply,&collateral_gathered]( asset_bitasset_data_object& obj ){
           obj.settlement_price = mia.amount(original_mia_supply) / collateral_gathered;
           obj.settlement_fund  = collateral_gathered.amount;
           });

   /// After all margin positions are closed, the current supply will be reported as 0, but
   /// that is a lie, the supply didn't change.   We need to capture the current supply before
   /// filling all call orders and then restore it afterward.   Then in the force settlement
   /// evaluator reduce the supply
   modify( mia_dyn, [original_mia_supply]( asset_dynamic_data_object& obj ){
           obj.current_supply = original_mia_supply;
         });

} FC_CAPTURE_AND_RETHROW( (mia)(settlement_price) ) }

void database::revive_bitasset( const asset_object& bitasset )
{ try {
   FC_ASSERT( bitasset.is_market_issued() );
   const asset_bitasset_data_object& bad = bitasset.bitasset_data(*this);
   FC_ASSERT( bad.has_settlement() );
   const asset_dynamic_data_object& bdd = bitasset.dynamic_asset_data_id(*this);
   FC_ASSERT( !bad.is_prediction_market );
   FC_ASSERT( !bad.current_feed.settlement_price.is_null() );

   if( bdd.current_supply > 0 )
   {
      // Create + execute a "bid" with 0 additional collateral
      const collateral_bid_object& pseudo_bid = create<collateral_bid_object>([&](collateral_bid_object& bid) {
         bid.bidder = bitasset.issuer;
         bid.inv_swan_price = asset(0, bad.options.short_backing_asset)
                              / asset(bdd.current_supply, bitasset.id);
      });
      execute_bid( pseudo_bid, bdd.current_supply, bad.settlement_fund, bad.current_feed );
   } else
      FC_ASSERT( bad.settlement_fund == 0 );

   _cancel_bids_and_revive_mpa( bitasset, bad );
} FC_CAPTURE_AND_RETHROW( (bitasset) ) }

void database::_cancel_bids_and_revive_mpa( const asset_object& bitasset, const asset_bitasset_data_object& bad )
{ try {
   FC_ASSERT( bitasset.is_market_issued() );
   FC_ASSERT( bad.has_settlement() );
   FC_ASSERT( !bad.is_prediction_market );

   // cancel remaining bids
   const auto& bid_idx = get_index_type< collateral_bid_index >().indices().get<by_price>();
   auto itr = bid_idx.lower_bound( boost::make_tuple( bitasset.id,
                                                      price::max( bad.options.short_backing_asset, bitasset.id ),
                                                      collateral_bid_id_type() ) );
   while( itr != bid_idx.end() && itr->inv_swan_price.quote.asset_id == bitasset.id )
   {
      const collateral_bid_object& bid = *itr;
      ++itr;
      cancel_bid( bid );
   }

   // revive
   modify( bad, [&]( asset_bitasset_data_object& obj ){
              obj.settlement_price = price();
              obj.settlement_fund = 0;
           });
} FC_CAPTURE_AND_RETHROW( (bitasset) ) }

void database::cancel_bid(const collateral_bid_object& bid, bool create_virtual_op)
{
   adjust_balance(bid.bidder, bid.inv_swan_price.base);

   if( create_virtual_op )
   {
      bid_collateral_operation vop;
      vop.bidder = bid.bidder;
      vop.additional_collateral = bid.inv_swan_price.base;
      vop.debt_covered = asset( 0, bid.inv_swan_price.quote.asset_id );
      push_applied_operation( vop );
   }
   remove(bid);
}

void database::execute_bid( const collateral_bid_object& bid, share_type debt_covered, share_type collateral_from_fund,
                            const price_feed& current_feed )
{
   const call_order_object& call_obj = create<call_order_object>( [&](call_order_object& call ){
         call.borrower = bid.bidder;
         call.collateral = bid.inv_swan_price.base.amount + collateral_from_fund;
         call.debt = debt_covered;
         // don't calculate call_price after core-1270 hard fork
         if( get_dynamic_global_properties().next_maintenance_time > HARDFORK_CORE_1270_TIME )
            // bid.inv_swan_price is in collateral / debt
            call.call_price = price( asset( 1, bid.inv_swan_price.base.asset_id ),
                                     asset( 1, bid.inv_swan_price.quote.asset_id ) );
         else
            call.call_price = price::call_price( asset(debt_covered, bid.inv_swan_price.quote.asset_id),
                                                 asset(call.collateral, bid.inv_swan_price.base.asset_id),
                                                 current_feed.maintenance_collateral_ratio );
      });

   // Note: CORE asset in collateral_bid_object is not counted in account_stats.total_core_in_orders
   if( bid.inv_swan_price.base.asset_id == asset_id_type() )
      modify( get_account_stats_by_owner(bid.bidder), [&](account_statistics_object& stats) {
         stats.total_core_in_orders += call_obj.collateral;
      });

   push_applied_operation( execute_bid_operation( bid.bidder, asset( call_obj.collateral, bid.inv_swan_price.base.asset_id ),
                                                  asset( debt_covered, bid.inv_swan_price.quote.asset_id ) ) );

   remove(bid);
}

void database::cancel_settle_order(const force_settlement_object& order, bool create_virtual_op)
{
   adjust_balance(order.owner, order.balance);

   if( create_virtual_op )
   {
      asset_settle_cancel_operation vop;
      vop.settlement = order.id;
      vop.account = order.owner;
      vop.amount = order.balance;
      push_applied_operation( vop );
   }
   remove(order);
}

void database::cancel_limit_order( const limit_order_object& order, bool create_virtual_op, bool skip_cancel_fee )
{
   // if need to create a virtual op, try deduct a cancellation fee here.
   // there are two scenarios when order is cancelled and need to create a virtual op:
   // 1. due to expiration: always deduct a fee if there is any fee deferred
   // 2. due to cull_small: deduct a fee after hard fork 604, but not before (will set skip_cancel_fee)
   const account_statistics_object* seller_acc_stats = nullptr;
   const asset_dynamic_data_object* fee_asset_dyn_data = nullptr;
   limit_order_cancel_operation vop;
   share_type deferred_fee = order.deferred_fee;
   asset deferred_paid_fee = order.deferred_paid_fee;
   if( create_virtual_op )
   {
      vop.order = order.id;
      vop.fee_paying_account = order.seller;
      // only deduct fee if not skipping fee, and there is any fee deferred
      if( !skip_cancel_fee && deferred_fee > 0 )
      {
         asset core_cancel_fee = current_fee_schedule().calculate_fee( vop );
         // cap the fee
         if( core_cancel_fee.amount > deferred_fee )
            core_cancel_fee.amount = deferred_fee;
         // if there is any CORE fee to deduct, redirect it to referral program
         if( core_cancel_fee.amount > 0 )
         {
            seller_acc_stats = &order.seller( *this ).statistics( *this );
            modify( *seller_acc_stats, [&]( account_statistics_object& obj ) {
               obj.pay_fee( core_cancel_fee.amount, get_global_properties().parameters.cashback_vesting_threshold );
            } );
            deferred_fee -= core_cancel_fee.amount;
            // handle originally paid fee if any:
            //    to_deduct = round_up( paid_fee * core_cancel_fee / deferred_core_fee_before_deduct )
            if( deferred_paid_fee.amount == 0 )
            {
               vop.fee = core_cancel_fee;
            }
            else
            {
               fc::uint128_t fee128( deferred_paid_fee.amount.value );
               fee128 *= core_cancel_fee.amount.value;
               // to round up
               fee128 += order.deferred_fee.value;
               fee128 -= 1;
               fee128 /= order.deferred_fee.value;
               share_type cancel_fee_amount = static_cast<int64_t>(fee128);
               // cancel_fee should be positive, pay it to asset's accumulated_fees
               fee_asset_dyn_data = &deferred_paid_fee.asset_id(*this).dynamic_asset_data_id(*this);
               modify( *fee_asset_dyn_data, [&](asset_dynamic_data_object& addo) {
                  addo.accumulated_fees += cancel_fee_amount;
               });
               // cancel_fee should be no more than deferred_paid_fee
               deferred_paid_fee.amount -= cancel_fee_amount;
               vop.fee = asset( cancel_fee_amount, deferred_paid_fee.asset_id );
            }
         }
      }
   }

   // refund funds in order
   auto refunded = order.amount_for_sale();
   if( refunded.asset_id == asset_id_type() )
   {
      if( seller_acc_stats == nullptr )
         seller_acc_stats = &order.seller( *this ).statistics( *this );
      modify( *seller_acc_stats, [&]( account_statistics_object& obj ) {
         obj.total_core_in_orders -= refunded.amount;
      });
   }
   adjust_balance(order.seller, refunded);

   // refund fee
   // could be virtual op or real op here
   if( order.deferred_paid_fee.amount == 0 )
   {
      // be here, order.create_time <= HARDFORK_CORE_604_TIME, or fee paid in CORE, or no fee to refund.
      // if order was created before hard fork 604 then cancelled no matter before or after hard fork 604,
      //    see it as fee paid in CORE, deferred_fee should be refunded to order owner but not fee pool
      adjust_balance( order.seller, deferred_fee );
   }
   else // need to refund fee in originally paid asset
   {
      adjust_balance(order.seller, deferred_paid_fee);
      // be here, must have: fee_asset != CORE
      if( fee_asset_dyn_data == nullptr )
         fee_asset_dyn_data = &deferred_paid_fee.asset_id(*this).dynamic_asset_data_id(*this);
      modify( *fee_asset_dyn_data, [&](asset_dynamic_data_object& addo) {
         addo.fee_pool += deferred_fee;
      });
   }

   if( create_virtual_op )
      push_applied_operation( vop );

   remove(order);
}

bool maybe_cull_small_order( database& db, const limit_order_object& order )
{
   /**
    *  There are times when the AMOUNT_FOR_SALE * SALE_PRICE == 0 which means that we
    *  have hit the limit where the seller is asking for nothing in return.  When this
    *  happens we must refund any balance back to the seller, it is too small to be
    *  sold at the sale price.
    *
    *  If the order is a taker order (as opposed to a maker order), so the price is
    *  set by the counterparty, this check is deferred until the order becomes unmatched
    *  (see #555) -- however, detecting this condition is the responsibility of the caller.
    */
   if( order.amount_to_receive().amount == 0 )
   {
      if( order.deferred_fee > 0 && db.head_block_time() <= HARDFORK_CORE_604_TIME )
      {
         db.cancel_limit_order( order, true, true );
      }
      else
         db.cancel_limit_order( order );
      return true;
   }
   return false;
}

bool database::apply_order_before_hardfork_625(const limit_order_object& new_order_object, bool allow_black_swan)
{
   auto order_id = new_order_object.id;
   const asset_object& sell_asset = get(new_order_object.amount_for_sale().asset_id);
   const asset_object& receive_asset = get(new_order_object.amount_to_receive().asset_id);

   // Possible optimization: We only need to check calls if both are true:
   //  - The new order is at the front of the book
   //  - The new order is below the call limit price
   bool called_some = check_call_orders(sell_asset, allow_black_swan, true); // the first time when checking, call order is maker
   called_some |= check_call_orders(receive_asset, allow_black_swan, true); // the other side, same as above
   if( called_some && !find_object(order_id) ) // then we were filled by call order
      return true;

   const auto& limit_price_idx = get_index_type<limit_order_index>().indices().get<by_price>();

   // TODO: it should be possible to simply check the NEXT/PREV iterator after new_order_object to
   // determine whether or not this order has "changed the book" in a way that requires us to
   // check orders. For now I just lookup the lower bound and check for equality... this is log(n) vs
   // constant time check. Potential optimization.

   auto max_price = ~new_order_object.sell_price;
   auto limit_itr = limit_price_idx.lower_bound(max_price.max());
   auto limit_end = limit_price_idx.upper_bound(max_price);

   bool finished = false;
   while( !finished && limit_itr != limit_end )
   {
      auto old_limit_itr = limit_itr;
      ++limit_itr;
      // match returns 2 when only the old order was fully filled. In this case, we keep matching; otherwise, we stop.
      finished = (match(new_order_object, *old_limit_itr, old_limit_itr->sell_price) != 2);
   }

   //Possible optimization: only check calls if the new order completely filled some old order
   //Do I need to check both assets?
   check_call_orders(sell_asset, allow_black_swan); // after the new limit order filled some orders on the book,
                                                    // if a call order matches another order, the call order is taker
   check_call_orders(receive_asset, allow_black_swan); // the other side, same as above

   const limit_order_object* updated_order_object = find< limit_order_object >( order_id );
   if( updated_order_object == nullptr )
      return true;
   if( head_block_time() <= HARDFORK_555_TIME )
      return false;
   // before #555 we would have done maybe_cull_small_order() logic as a result of fill_order() being called by match() above
   // however after #555 we need to get rid of small orders -- #555 hardfork defers logic that was done too eagerly before, and
   // this is the point it's deferred to.
   return maybe_cull_small_order( *this, *updated_order_object );
}

bool database::apply_order(const limit_order_object& new_order_object, bool allow_black_swan)
{
   auto order_id = new_order_object.id;
   asset_id_type sell_asset_id = new_order_object.sell_asset_id();
   asset_id_type recv_asset_id = new_order_object.receive_asset_id();

   // We only need to check if the new order will match with others if it is at the front of the book
   const auto& limit_price_idx = get_index_type<limit_order_index>().indices().get<by_price>();
   auto limit_itr = limit_price_idx.lower_bound( boost::make_tuple( new_order_object.sell_price, order_id ) );
   if( limit_itr != limit_price_idx.begin() )
   {
      --limit_itr;
      if( limit_itr->sell_asset_id() == sell_asset_id && limit_itr->receive_asset_id() == recv_asset_id )
         return false;
   }

   // this is the opposite side (on the book)
   auto max_price = ~new_order_object.sell_price;
   limit_itr = limit_price_idx.lower_bound( max_price.max() );
   auto limit_end = limit_price_idx.upper_bound( max_price );

   // Order matching should be in favor of the taker.
   // When a new limit order is created, e.g. an ask, need to check if it will match the highest bid.
   // We were checking call orders first. However, due to MSSR (maximum_short_squeeze_ratio),
   // effective price of call orders may be worse than limit orders, so we should also check limit orders here.

   // Question: will a new limit order trigger a black swan event?
   //
   // 1. as of writing, it's possible due to the call-order-and-limit-order overlapping issue:
   //       https://github.com/bitshares/bitshares-core/issues/606 .
   //    when it happens, a call order can be very big but don't match with the opposite,
   //    even when price feed is too far away, further than swan price,
   //    if the new limit order is in the same direction with the call orders, it can eat up all the opposite,
   //    then the call order will lose support and trigger a black swan event.
   // 2. after issue 606 is fixed, there will be no limit order on the opposite side "supporting" the call order,
   //    so a new order in the same direction with the call order won't trigger a black swan event.
   // 3. calling is one direction. if the new limit order is on the opposite direction,
   //    no matter if matches with the call, it won't trigger a black swan event.
   //    (if a match at MSSP caused a black swan event, it means the call order is already undercollateralized,
   //      which should trigger a black swan event earlier.)
   //
   // Since it won't trigger a black swan, no need to check here.

   // currently we don't do cross-market (triangle) matching.
   // the limit order will only match with a call order if meet all of these:
   // 1. it's buying collateral, which means sell_asset is the MIA, receive_asset is the backing asset.
   // 2. sell_asset is not a prediction market
   // 3. sell_asset is not globally settled
   // 4. sell_asset has a valid price feed
   // 5. the call order's collateral ratio is below or equals to MCR
   // 6. the limit order provided a good price

   auto maint_time = get_dynamic_global_properties().next_maintenance_time;
   bool before_core_hardfork_1270 = ( maint_time <= HARDFORK_CORE_1270_TIME ); // call price caching issue

   bool to_check_call_orders = false;
   const asset_object& sell_asset = sell_asset_id( *this );
   const asset_bitasset_data_object* sell_abd = nullptr;
   price call_match_price;
   if( sell_asset.is_market_issued() )
   {
      sell_abd = &sell_asset.bitasset_data( *this );
      if( sell_abd->options.short_backing_asset == recv_asset_id
          && !sell_abd->is_prediction_market
          && !sell_abd->has_settlement()
          && !sell_abd->current_feed.settlement_price.is_null() )
      {
         if( before_core_hardfork_1270 )
            call_match_price = ~sell_abd->current_feed.max_short_squeeze_price_before_hf_1270();
         else
            call_match_price = ~sell_abd->current_feed.max_short_squeeze_price();
         if( ~new_order_object.sell_price <= call_match_price ) // new limit order price is good enough to match a call
            to_check_call_orders = true;
      }
   }

   bool finished = false; // whether the new order is gone
   if( to_check_call_orders )
   {
      // check limit orders first, match the ones with better price in comparison to call orders
      while( !finished && limit_itr != limit_end && limit_itr->sell_price > call_match_price )
      {
         auto old_limit_itr = limit_itr;
         ++limit_itr;
         // match returns 2 when only the old order was fully filled. In this case, we keep matching; otherwise, we stop.
         finished = ( match( new_order_object, *old_limit_itr, old_limit_itr->sell_price ) != 2 );
      }

      if( !finished && !before_core_hardfork_1270 ) // TODO refactor or cleanup duplicate code after core-1270 hard fork
      {
         // check if there are margin calls
         const auto& call_collateral_idx = get_index_type<call_order_index>().indices().get<by_collateral>();
         auto call_min = price::min( recv_asset_id, sell_asset_id );
         while( !finished )
         {
            // hard fork core-343 and core-625 took place at same time,
            // always check call order with least collateral ratio
            auto call_itr = call_collateral_idx.lower_bound( call_min );
            if( call_itr == call_collateral_idx.end()
                  || call_itr->debt_type() != sell_asset_id
                  // feed protected https://github.com/cryptonomex/graphene/issues/436
                  || call_itr->collateralization() > sell_abd->current_maintenance_collateralization )
               break;
            // hard fork core-338 and core-625 took place at same time, not checking HARDFORK_CORE_338_TIME here.
            int match_result = match( new_order_object, *call_itr, call_match_price,
                                      sell_abd->current_feed.settlement_price,
                                      sell_abd->current_feed.maintenance_collateral_ratio,
                                      sell_abd->current_maintenance_collateralization );
            // match returns 1 or 3 when the new order was fully filled. In this case, we stop matching; otherwise keep matching.
            // since match can return 0 due to BSIP38 (hard fork core-834), we no longer only check if the result is 2.
            if( match_result == 1 || match_result == 3 )
               finished = true;
         }
      }
      else if( !finished ) // and before core-1270 hard fork
      {
         // check if there are margin calls
         const auto& call_price_idx = get_index_type<call_order_index>().indices().get<by_price>();
         auto call_min = price::min( recv_asset_id, sell_asset_id );
         while( !finished )
         {
            // assume hard fork core-343 and core-625 will take place at same time, always check call order with least call_price
            auto call_itr = call_price_idx.lower_bound( call_min );
            if( call_itr == call_price_idx.end()
                  || call_itr->debt_type() != sell_asset_id
                  // feed protected https://github.com/cryptonomex/graphene/issues/436
                  || call_itr->call_price > ~sell_abd->current_feed.settlement_price )
               break;
            // assume hard fork core-338 and core-625 will take place at same time, not checking HARDFORK_CORE_338_TIME here.
            int match_result = match( new_order_object, *call_itr, call_match_price,
                                      sell_abd->current_feed.settlement_price,
                                      sell_abd->current_feed.maintenance_collateral_ratio,
                                      optional<price>() );
            // match returns 1 or 3 when the new order was fully filled. In this case, we stop matching; otherwise keep matching.
            // since match can return 0 due to BSIP38 (hard fork core-834), we no longer only check if the result is 2.
            if( match_result == 1 || match_result == 3 )
               finished = true;
         }
      }
   }

   // still need to check limit orders
   while( !finished && limit_itr != limit_end )
   {
      auto old_limit_itr = limit_itr;
      ++limit_itr;
      // match returns 2 when only the old order was fully filled. In this case, we keep matching; otherwise, we stop.
      finished = ( match( new_order_object, *old_limit_itr, old_limit_itr->sell_price ) != 2 );
   }

   const limit_order_object* updated_order_object = find< limit_order_object >( order_id );
   if( updated_order_object == nullptr )
      return true;

   // before #555 we would have done maybe_cull_small_order() logic as a result of fill_order() being called by match() above
   // however after #555 we need to get rid of small orders -- #555 hardfork defers logic that was done too eagerly before, and
   // this is the point it's deferred to.
   return maybe_cull_small_order( *this, *updated_order_object );
}

/**
 *  Matches the two orders, the first parameter is taker, the second is maker.
 *
 *  @return a bit field indicating which orders were filled (and thus removed)
 *
 *  0 - no orders were matched
 *  1 - taker was filled
 *  2 - maker was filled
 *  3 - both were filled
 */
int database::match( const limit_order_object& usd, const limit_order_object& core, const price& match_price )
{
   FC_ASSERT( usd.sell_price.quote.asset_id == core.sell_price.base.asset_id );
   FC_ASSERT( usd.sell_price.base.asset_id  == core.sell_price.quote.asset_id );
   FC_ASSERT( usd.for_sale > 0 && core.for_sale > 0 );

   auto usd_for_sale = usd.amount_for_sale();
   auto core_for_sale = core.amount_for_sale();

   asset usd_pays, usd_receives, core_pays, core_receives;

   auto maint_time = get_dynamic_global_properties().next_maintenance_time;
   bool before_core_hardfork_342 = ( maint_time <= HARDFORK_CORE_342_TIME ); // better rounding

   bool cull_taker = false;
   if( usd_for_sale <= core_for_sale * match_price ) // rounding down here should be fine
   {
      usd_receives  = usd_for_sale * match_price; // round down, in favor of bigger order

      // Be here, it's possible that taker is paying something for nothing due to partially filled in last loop.
      // In this case, we see it as filled and cancel it later
      if( usd_receives.amount == 0 && maint_time > HARDFORK_CORE_184_TIME )
         return 1;

      if( before_core_hardfork_342 )
         core_receives = usd_for_sale;
      else
      {
         // The remaining amount in order `usd` would be too small,
         //   so we should cull the order in fill_limit_order() below.
         // The order would receive 0 even at `match_price`, so it would receive 0 at its own price,
         //   so calling maybe_cull_small() will always cull it.
         core_receives = usd_receives.multiply_and_round_up( match_price );
         cull_taker = true;
      }
   }
   else
   {
      //This line once read: assert( core_for_sale < usd_for_sale * match_price );
      //This assert is not always true -- see trade_amount_equals_zero in operation_tests.cpp
      //Although usd_for_sale is greater than core_for_sale * match_price, core_for_sale == usd_for_sale * match_price
      //Removing the assert seems to be safe -- apparently no asset is created or destroyed.

      // The maker won't be paying something for nothing, since if it would, it would have been cancelled already.
      core_receives = core_for_sale * match_price; // round down, in favor of bigger order
      if( before_core_hardfork_342 )
         usd_receives = core_for_sale;
      else
         // The remaining amount in order `core` would be too small,
         //   so the order will be culled in fill_limit_order() below
         usd_receives = core_receives.multiply_and_round_up( match_price );
   }

   core_pays = usd_receives;
   usd_pays  = core_receives;

   if( before_core_hardfork_342 )
      FC_ASSERT( usd_pays == usd.amount_for_sale() ||
                 core_pays == core.amount_for_sale() );

   int result = 0;
   result |= fill_limit_order( usd, usd_pays, usd_receives, cull_taker, match_price, false ); // the first param is taker
   result |= fill_limit_order( core, core_pays, core_receives, true, match_price, true ) << 1; // the second param is maker
   FC_ASSERT( result != 0 );
   return result;
}

int database::match( const limit_order_object& bid, const call_order_object& ask, const price& match_price,
                     const price& feed_price, const uint16_t maintenance_collateral_ratio,
                     const optional<price>& maintenance_collateralization )
{
   FC_ASSERT( bid.sell_asset_id() == ask.debt_type() );
   FC_ASSERT( bid.receive_asset_id() == ask.collateral_type() );
   FC_ASSERT( bid.for_sale > 0 && ask.debt > 0 && ask.collateral > 0 );

   bool cull_taker = false;

   asset usd_for_sale = bid.amount_for_sale();
   asset usd_to_buy   = asset( ask.get_max_debt_to_cover( match_price, feed_price, 
         maintenance_collateral_ratio,  maintenance_collateralization ), ask.debt_type() );

   asset call_pays, call_receives, order_pays, order_receives;
   if( usd_to_buy > usd_for_sale )
   {  // fill limit order
      order_receives  = usd_for_sale * match_price; // round down here, in favor of call order

      // Be here, it's possible that taker is paying something for nothing due to partially filled in last loop.
      // In this case, we see it as filled and cancel it later
      if( order_receives.amount == 0 )
         return 1;

      // The remaining amount in the limit order would be too small,
      //   so we should cull the order in fill_limit_order() below.
      // The order would receive 0 even at `match_price`, so it would receive 0 at its own price,
      //   so calling maybe_cull_small() will always cull it.
      call_receives = order_receives.multiply_and_round_up( match_price );
      cull_taker = true;
   }
   else
   {  // fill call order
      call_receives  = usd_to_buy;
      order_receives = usd_to_buy.multiply_and_round_up( match_price ); // round up here, in favor of limit order
   }

   call_pays  = order_receives;
   order_pays = call_receives;

   int result = 0;
   result |= fill_limit_order( bid, order_pays, order_receives, cull_taker, match_price, false ); // the limit order is taker
   result |= fill_call_order( ask, call_pays, call_receives, match_price, true ) << 1;      // the call order is maker
   // result can be 0 when call order has target_collateral_ratio option set.

   return result;
}


asset database::match( const call_order_object& call, 
                       const force_settlement_object& settle, 
                       const price& match_price,
                       asset max_settlement,
                       const price& fill_price )
{ try {
   FC_ASSERT(call.get_debt().asset_id == settle.balance.asset_id );
   FC_ASSERT(call.debt > 0 && call.collateral > 0 && settle.balance.amount > 0);

   auto maint_time = get_dynamic_global_properties().next_maintenance_time;
   bool before_core_hardfork_342 = ( maint_time <= HARDFORK_CORE_342_TIME ); // better rounding

   auto settle_for_sale = std::min(settle.balance, max_settlement);
   auto call_debt = call.get_debt();

   asset call_receives   = std::min(settle_for_sale, call_debt);
   asset call_pays       = call_receives * match_price; // round down here, in favor of call order, for first check
                                                        // TODO possible optimization: check need to round up or down first

   // Be here, the call order may be paying nothing.
   bool cull_settle_order = false; // whether need to cancel dust settle order
   if( call_pays.amount == 0 )
   {
      if( maint_time > HARDFORK_CORE_184_TIME )
      {
         if( call_receives == call_debt ) // the call order is smaller than or equal to the settle order
         {
            call_pays.amount = 1;
         }
         else
         {
            if( call_receives == settle.balance ) // the settle order is smaller
            {
               cancel_settle_order( settle );
            }
            // else do nothing: neither order will be completely filled, perhaps due to max_settlement too small

            return asset( 0, settle.balance.asset_id );
         }
      }

   }
   else // the call order is not paying nothing, but still possible it's paying more than minimum required due to rounding
   {
      if( !before_core_hardfork_342 )
      {
         if( call_receives == call_debt ) // the call order is smaller than or equal to the settle order
         {
            call_pays = call_receives.multiply_and_round_up( match_price ); // round up here, in favor of settle order
            // be here, we should have: call_pays <= call_collateral
         }
         else
         {
            // be here, call_pays has been rounded down

            // be here, we should have: call_pays <= call_collateral

            if( call_receives == settle.balance ) // the settle order will be completely filled, assuming we need to cull it
               cull_settle_order = true;
            // else do nothing, since we can't cull the settle order

            call_receives = call_pays.multiply_and_round_up( match_price ); // round up here to mitigate rounding issue (core-342).
                                                                            // It is important to understand here that the newly
                                                                            // rounded up call_receives won't be greater than the
                                                                            // old call_receives.

            if( call_receives == settle.balance ) // the settle order will be completely filled, no need to cull
               cull_settle_order = false;
            // else do nothing, since we still need to cull the settle order or still can't cull the settle order
         }
      }
   }

   asset settle_pays     = call_receives;
   asset settle_receives = call_pays;

   /**
    *  If the least collateralized call position lacks sufficient
    *  collateral to cover at the match price then this indicates a black 
    *  swan event according to the price feed, but only the market 
    *  can trigger a black swan.  So now we must cancel the forced settlement
    *  object.
    */
   if( before_core_hardfork_342 )
   {
      auto call_collateral = call.get_collateral();
      GRAPHENE_ASSERT( call_pays < call_collateral, black_swan_exception, "" );

      assert( settle_pays == settle_for_sale || call_receives == call.get_debt() );
   }
   // else do nothing, since black swan event won't happen, and the assertion is no longer true

   fill_call_order( call, call_pays, call_receives, fill_price, true ); // call order is maker
   fill_settle_order( settle, settle_pays, settle_receives, fill_price, false ); // force settlement order is taker

   if( cull_settle_order )
      cancel_settle_order( settle );

   return call_receives;
} FC_CAPTURE_AND_RETHROW( (call)(settle)(match_price)(max_settlement) ) }

bool database::fill_limit_order( const limit_order_object& order, const asset& pays, const asset& receives, bool cull_if_small,
                           const price& fill_price, const bool is_maker )
{ try {
   cull_if_small |= (head_block_time() < HARDFORK_555_TIME);

   FC_ASSERT( order.amount_for_sale().asset_id == pays.asset_id );
   FC_ASSERT( pays.asset_id != receives.asset_id );

   const account_object& seller = order.seller(*this);
   const asset_object& recv_asset = receives.asset_id(*this);

   auto issuer_fees = pay_market_fees(&seller, recv_asset, receives, is_maker);

   pay_order( seller, receives - issuer_fees, pays );

   assert( pays.asset_id != receives.asset_id );
   push_applied_operation( fill_order_operation( order.id, order.seller, pays, receives, issuer_fees, fill_price, is_maker ) );

   // BSIP85: Maker order creation fee discount, https://github.com/bitshares/bsips/blob/master/bsip-0085.md
   //   if the order creation fee was paid in BTS,
   //     return round_down(deferred_fee * maker_fee_discount_percent) to the owner,
   //     then process the remaining deferred fee as before;
   //   if the order creation fee was paid in another asset,
   //     return round_down(deferred_paid_fee * maker_fee_discount_percent) to the owner,
   //     return round_down(deferred_fee * maker_fee_discount_percent) to the fee pool of the asset,
   //     then process the remaining deferred fee and deferred paid fee as before.
   const uint16_t maker_discount_percent = get_global_properties().parameters.get_maker_fee_discount_percent();

   // Save local copies for calculation
   share_type deferred_fee = order.deferred_fee;
   share_type deferred_paid_fee = order.deferred_paid_fee.amount;

   // conditional because cheap integer comparison may allow us to avoid two expensive modify() and object lookups
   if( order.deferred_paid_fee.amount > 0 ) // implies head_block_time() > HARDFORK_CORE_604_TIME
   {
      share_type fee_pool_refund = 0;
      if( is_maker && maker_discount_percent > 0 )
      {
         share_type refund = detail::calculate_percent( deferred_paid_fee, maker_discount_percent );
         // Note: it's possible that the deferred_paid_fee is very small,
         //       which can result in a zero refund due to rounding issue,
         //       in this case, no refund to the fee pool
         if( refund > 0 )
         {
            FC_ASSERT( refund <= deferred_paid_fee, "Internal error" );
            adjust_balance( order.seller, asset(refund, order.deferred_paid_fee.asset_id) );
            deferred_paid_fee -= refund;

            // deferred_fee might be positive too
            FC_ASSERT( deferred_fee > 0, "Internal error" );
            fee_pool_refund = detail::calculate_percent( deferred_fee, maker_discount_percent );
            FC_ASSERT( fee_pool_refund <= deferred_fee, "Internal error" );
            deferred_fee -= fee_pool_refund;
         }
      }

      const auto& fee_asset_dyn_data = order.deferred_paid_fee.asset_id(*this).dynamic_asset_data_id(*this);
      modify( fee_asset_dyn_data, [deferred_paid_fee,fee_pool_refund](asset_dynamic_data_object& addo) {
         addo.accumulated_fees += deferred_paid_fee;
         addo.fee_pool += fee_pool_refund;
      });
   }

   if( order.deferred_fee > 0 )
   {
      if( order.deferred_paid_fee.amount <= 0 // paid in CORE, or before HF 604
            && is_maker && maker_discount_percent > 0 )
      {
         share_type refund = detail::calculate_percent( deferred_fee, maker_discount_percent );
         if( refund > 0 )
         {
            FC_ASSERT( refund <= deferred_fee, "Internal error" );
            adjust_balance( order.seller, asset(refund, asset_id_type()) );
            deferred_fee -= refund;
         }
      }
      // else do nothing here, because we have already processed it above, or no need to process

      if( deferred_fee > 0 )
      {
         modify( seller.statistics(*this), [deferred_fee,this]( account_statistics_object& statistics )
         {
            statistics.pay_fee( deferred_fee, get_global_properties().parameters.cashback_vesting_threshold );
         } );
      }
   }

   if( pays == order.amount_for_sale() )
   {
      remove( order );
      return true;
   }
   else
   {
      modify( order, [&pays]( limit_order_object& b ) {
                             b.for_sale -= pays.amount;
                             b.deferred_fee = 0;
                             b.deferred_paid_fee.amount = 0;
                          });
      if( cull_if_small )
         return maybe_cull_small_order( *this, order );
      return false;
   }
} FC_CAPTURE_AND_RETHROW( (order)(pays)(receives) ) }


bool database::fill_call_order( const call_order_object& order, const asset& pays, const asset& receives,
                                const price& fill_price, const bool is_maker )
{ try {
   FC_ASSERT( order.debt_type() == receives.asset_id );
   FC_ASSERT( order.collateral_type() == pays.asset_id );
   FC_ASSERT( order.collateral >= pays.amount );

   // TODO pass in mia and bitasset_data for better performance
   const asset_object& mia = receives.asset_id(*this);
   FC_ASSERT( mia.is_market_issued() );

   optional<asset> collateral_freed;
   modify( order, [&]( call_order_object& o ){
            o.debt       -= receives.amount;
            o.collateral -= pays.amount;
            if( o.debt == 0 )
            {
              collateral_freed = o.get_collateral();
              o.collateral = 0;
            }
            else
            {
               auto maint_time = get_dynamic_global_properties().next_maintenance_time;
               // update call_price after core-343 hard fork,
               // but don't update call_price after core-1270 hard fork
               if( maint_time <= HARDFORK_CORE_1270_TIME && maint_time > HARDFORK_CORE_343_TIME )
               {
                  o.call_price = price::call_price( o.get_debt(), o.get_collateral(),
                                                    mia.bitasset_data(*this).current_feed.maintenance_collateral_ratio );
               }
            }
      });

   // update current supply
   const asset_dynamic_data_object& mia_ddo = mia.dynamic_asset_data_id(*this);

   modify( mia_ddo, [&receives]( asset_dynamic_data_object& ao ){
         ao.current_supply -= receives.amount;
      });

   // Adjust balance
   if( collateral_freed.valid() )
      adjust_balance( order.borrower, *collateral_freed );

   // Update account statistics. We know that order.collateral_type() == pays.asset_id
   if( pays.asset_id == asset_id_type() )
   {
      modify( get_account_stats_by_owner(order.borrower), [&collateral_freed,&pays]( account_statistics_object& b ){
         b.total_core_in_orders -= pays.amount;
         if( collateral_freed.valid() )
            b.total_core_in_orders -= collateral_freed->amount;
      });
   }

   push_applied_operation( fill_order_operation( order.id, order.borrower, pays, receives,
                                                 asset(0, pays.asset_id), fill_price, is_maker ) );

   if( collateral_freed.valid() )
      remove( order );

   return collateral_freed.valid();
} FC_CAPTURE_AND_RETHROW( (order)(pays)(receives) ) }

/***
 * @brief fullfill a settle order in the specified amounts
 *
 * @details Called from database::match(), this coordinates exchange of debt asset X held in the
 *    settle order for collateral asset Y held in a call order, and routes fees.  Note that we
 *    don't touch the call order directly, as match() handles this via a separate call to
 *    fill_call_order().  We are told exactly how much X and Y to exchange, based on details of
 *    order matching determined higher up the call chain. Thus it is possible that the settle
 *    order is not completely satisfied at the conclusion of this function.
 *
 * @param settle the force_settlement object
 * @param pays the quantity of market-issued debt asset X which the settler will yield in this
 *    round (may be less than the full amount indicated in settle object)
 * @param receives the quantity of collateral asset Y which the settler will receive in
 *    exchange for X
 * @param fill_price the price at which the settle order will execute (not used - passed through
 *    to virtual operation)
 * @param is_maker TRUE if the settle order is the maker, FALSE if it is the taker (passed
 *    through to virtual operation)
 * @returns TRUE if the settle order was completely filled, FALSE if only partially filled
 */
bool database::fill_settle_order( const force_settlement_object& settle, const asset& pays, const asset& receives,
                                  const price& fill_price, const bool is_maker )
{ try {
   bool filled = false;

   const account_object* settle_owner_ptr = nullptr;
   // The owner of the settle order pays market fees to the issuer of the collateral asset.
   // After HF core-1780, these fees are shared to the referral program, which is flagged to
   // pay_market_fees by setting settle_owner_ptr non-null.
   //
   // TODO Check whether the HF check can be removed after the HF.
   //      Note: even if logically it can be removed, perhaps the removal will lead to a small performance
   //            loss. Needs testing.
   if( head_block_time() >= HARDFORK_CORE_1780_TIME )
      settle_owner_ptr = &settle.owner(*this);
   // Compute and pay the market fees:
   asset market_fees = pay_market_fees( settle_owner_ptr, get(receives.asset_id), receives );

<<<<<<< HEAD
   // Issuer of the settled smartcoin asset lays claim to a force-settlement fee (BSIP87), but
   // note that fee is denominated in collateral asset, not the debt asset.  Asset object of
   // debt asset is passed to the pay function so it knows where to put the fee. Note that
   // amount of collateral asset upon which fee is assessed is reduced by market_fees already
   // paid to prevent the total fee exceeding total collateral.
   asset force_settle_fees = pay_force_settle_fees( get(pays.asset_id), receives - market_fees );
=======
   auto issuer_fees = pay_market_fees( settle_owner_ptr, get(receives.asset_id), receives, is_maker );
>>>>>>> ecc5cbb3

   auto total_collateral_denominated_fees = market_fees + force_settle_fees;

   // TODO: Do we need a something-for-nothing check here? Or does rounding guarantee fees
   // strictly less than receives?

   // If we don't consume entire settle order:
   if( pays < settle.balance )
   {
      modify(settle, [&pays](force_settlement_object& s) {
         s.balance -= pays;
      });
   } else {
      filled = true;
   }
   // Give released collateral not already taken as fees to settle order owner:
   adjust_balance(settle.owner, receives - total_collateral_denominated_fees);

   assert( pays.asset_id != receives.asset_id );
   push_applied_operation( fill_order_operation( settle.id, settle.owner, pays, receives, total_collateral_denominated_fees, fill_price, is_maker ) );

   if (filled)
      remove(settle);

   return filled;

} FC_CAPTURE_AND_RETHROW( (settle)(pays)(receives) ) }

/**
 *  Starting with the least collateralized orders, fill them if their
 *  call price is above the max(lowest bid,call_limit).
 *
 *  This method will return true if it filled a short or limit
 *
 *  @param mia - the market issued asset that should be called.
 *  @param enable_black_swan - when adjusting collateral, triggering a black swan is invalid and will throw
 *                             if enable_black_swan is not set to true.
 *  @param for_new_limit_order - true if this function is called when matching call orders with a new limit order
 *  @param bitasset_ptr - an optional pointer to the bitasset_data object of the asset
 *
 *  @return true if a margin call was executed.
 */
bool database::check_call_orders( const asset_object& mia, bool enable_black_swan, bool for_new_limit_order,
                                  const asset_bitasset_data_object* bitasset_ptr )
{ try {
    const auto& dyn_prop = get_dynamic_global_properties();
    auto maint_time = dyn_prop.next_maintenance_time;
    if( for_new_limit_order )
       FC_ASSERT( maint_time <= HARDFORK_CORE_625_TIME ); // `for_new_limit_order` is only true before HF 338 / 625

    if( !mia.is_market_issued() ) return false;

    const asset_bitasset_data_object& bitasset = ( bitasset_ptr ? *bitasset_ptr : mia.bitasset_data(*this) );
    
    // price feeds can cause black swans in prediction markets
    // The hardfork check may be able to be removed after the hardfork date
    // if check_for_blackswan never triggered a black swan on a prediction market.
    // NOTE: check_for_blackswan returning true does not always mean a black
    // swan was triggered.
    if ( maint_time >= HARDFORK_CORE_460_TIME && bitasset.is_prediction_market )
       return false;

    if( check_for_blackswan( mia, enable_black_swan, &bitasset ) )
       return false;

    if( bitasset.is_prediction_market ) return false;
    if( bitasset.current_feed.settlement_price.is_null() ) return false;

    const limit_order_index& limit_index = get_index_type<limit_order_index>();
    const auto& limit_price_index = limit_index.indices().get<by_price>();

    bool before_core_hardfork_1270 = ( maint_time <= HARDFORK_CORE_1270_TIME ); // call price caching issue

    // looking for limit orders selling the most USD for the least CORE
    auto max_price = price::max( mia.id, bitasset.options.short_backing_asset );
    // stop when limit orders are selling too little USD for too much CORE
    auto min_price = ( before_core_hardfork_1270 ? bitasset.current_feed.max_short_squeeze_price_before_hf_1270()
                                                 : bitasset.current_feed.max_short_squeeze_price() );

    // NOTE limit_price_index is sorted from greatest to least
    auto limit_itr = limit_price_index.lower_bound( max_price );
    auto limit_end = limit_price_index.upper_bound( min_price );

    if( limit_itr == limit_end )
       return false;

    const call_order_index& call_index = get_index_type<call_order_index>();
    const auto& call_price_index = call_index.indices().get<by_price>();
    const auto& call_collateral_index = call_index.indices().get<by_collateral>();

    auto call_min = price::min( bitasset.options.short_backing_asset, mia.id );
    auto call_max = price::max( bitasset.options.short_backing_asset, mia.id );

    auto call_price_itr = call_price_index.begin();
    auto call_price_end = call_price_itr;
    auto call_collateral_itr = call_collateral_index.begin();
    auto call_collateral_end = call_collateral_itr;

    if( before_core_hardfork_1270 )
    {
       call_price_itr = call_price_index.lower_bound( call_min );
       call_price_end = call_price_index.upper_bound( call_max );
    }
    else
    {
       call_collateral_itr = call_collateral_index.lower_bound( call_min );
       call_collateral_end = call_collateral_index.upper_bound( call_max );
    }

    bool filled_limit = false;
    bool margin_called = false;

    auto head_time = head_block_time();
    auto head_num = head_block_num();

    bool before_hardfork_615 = ( head_time < HARDFORK_615_TIME );
    bool after_hardfork_436 = ( head_time > HARDFORK_436_TIME );

    bool before_core_hardfork_342 = ( maint_time <= HARDFORK_CORE_342_TIME ); // better rounding
    bool before_core_hardfork_343 = ( maint_time <= HARDFORK_CORE_343_TIME ); // update call_price after partially filled
    bool before_core_hardfork_453 = ( maint_time <= HARDFORK_CORE_453_TIME ); // multiple matching issue
    bool before_core_hardfork_606 = ( maint_time <= HARDFORK_CORE_606_TIME ); // feed always trigger call
    bool before_core_hardfork_834 = ( maint_time <= HARDFORK_CORE_834_TIME ); // target collateral ratio option

    while( !check_for_blackswan( mia, enable_black_swan, &bitasset ) // TODO perhaps improve performance by passing in iterators
           && limit_itr != limit_end
           && ( ( !before_core_hardfork_1270 && call_collateral_itr != call_collateral_end )
              || ( before_core_hardfork_1270 && call_price_itr != call_price_end ) ) )
    {
       bool  filled_call      = false;

       const call_order_object& call_order = ( before_core_hardfork_1270 ? *call_price_itr : *call_collateral_itr );

       // Feed protected (don't call if CR>MCR) https://github.com/cryptonomex/graphene/issues/436
       if( ( !before_core_hardfork_1270 && bitasset.current_maintenance_collateralization < call_order.collateralization() )
             || ( before_core_hardfork_1270
                   && after_hardfork_436 && bitasset.current_feed.settlement_price > ~call_order.call_price ) )
          return margin_called;

       const limit_order_object& limit_order = *limit_itr;
       price match_price  = limit_order.sell_price;
       // There was a check `match_price.validate();` here, which is removed now because it always passes

       // Old rule: margin calls can only buy high https://github.com/bitshares/bitshares-core/issues/606
       if( before_core_hardfork_606 && match_price > ~call_order.call_price )
          return margin_called;

       margin_called = true;

       auto usd_to_buy = call_order.get_debt();
       if( usd_to_buy * match_price > call_order.get_collateral() )
       {
          elog( "black swan detected on asset ${symbol} (${id}) at block ${b}",
                ("id",mia.id)("symbol",mia.symbol)("b",head_num) );
          edump((enable_black_swan));
          FC_ASSERT( enable_black_swan );
          globally_settle_asset(mia, bitasset.current_feed.settlement_price );
          return true;
       }

       if( !before_core_hardfork_1270 )
       {
          usd_to_buy.amount = call_order.get_max_debt_to_cover( match_price,
                                                                bitasset.current_feed.settlement_price,
                                                                bitasset.current_feed.maintenance_collateral_ratio,
                                                                bitasset.current_maintenance_collateralization );
       }
       else if( !before_core_hardfork_834 )
       {
          usd_to_buy.amount = call_order.get_max_debt_to_cover( match_price,
                                                                bitasset.current_feed.settlement_price,
                                                                bitasset.current_feed.maintenance_collateral_ratio );
       }

       asset usd_for_sale = limit_order.amount_for_sale();
       asset call_pays, call_receives, order_pays, order_receives;
       if( usd_to_buy > usd_for_sale )
       {  // fill order
          order_receives  = usd_for_sale * match_price; // round down, in favor of call order

          // Be here, the limit order won't be paying something for nothing, since if it would, it would have
          //   been cancelled elsewhere already (a maker limit order won't be paying something for nothing):
          // * after hard fork core-625, the limit order will be always a maker if entered this function;
          // * before hard fork core-625,
          //   * when the limit order is a taker, it could be paying something for nothing only when
          //     the call order is smaller and is too small
          //   * when the limit order is a maker, it won't be paying something for nothing

          if( before_core_hardfork_342 )
             call_receives = usd_for_sale;
          else
             // The remaining amount in the limit order would be too small,
             //   so we should cull the order in fill_limit_order() below.
             // The order would receive 0 even at `match_price`, so it would receive 0 at its own price,
             //   so calling maybe_cull_small() will always cull it.
             call_receives = order_receives.multiply_and_round_up( match_price );

          filled_limit = true;

       } else { // fill call
          call_receives  = usd_to_buy;

          if( before_core_hardfork_342 )
          {
             order_receives = usd_to_buy * match_price; // round down, in favor of call order
          }
          else
             order_receives = usd_to_buy.multiply_and_round_up( match_price ); // round up, in favor of limit order

          filled_call    = true; // this is safe, since BSIP38 (hard fork core-834) depends on BSIP31 (hard fork core-343)

          if( usd_to_buy == usd_for_sale )
             filled_limit = true;
          else if( filled_limit && maint_time <= HARDFORK_CORE_453_TIME )
          {
             //NOTE: Multiple limit match problem (see issue 453, yes this happened)
             if( before_hardfork_615 )
                _issue_453_affected_assets.insert( bitasset.asset_id );
          }
       }

       call_pays  = order_receives;
       order_pays = call_receives;

       if( filled_call && before_core_hardfork_343 )
          ++call_price_itr;
       // when for_new_limit_order is true, the call order is maker, otherwise the call order is taker
       fill_call_order( call_order, call_pays, call_receives, match_price, for_new_limit_order );
       if( !before_core_hardfork_1270 )
          call_collateral_itr = call_collateral_index.lower_bound( call_min );
       else if( !before_core_hardfork_343 )
          call_price_itr = call_price_index.lower_bound( call_min );

       auto next_limit_itr = std::next( limit_itr );
       // when for_new_limit_order is true, the limit order is taker, otherwise the limit order is maker
       bool really_filled = fill_limit_order( limit_order, order_pays, order_receives, true, match_price, !for_new_limit_order );
       if( really_filled || ( filled_limit && before_core_hardfork_453 ) )
          limit_itr = next_limit_itr;

    } // while call_itr != call_end

    return margin_called;
} FC_CAPTURE_AND_RETHROW() }

void database::pay_order( const account_object& receiver, const asset& receives, const asset& pays )
{
   const auto& balances = receiver.statistics(*this);
   modify( balances, [&]( account_statistics_object& b ){
         if( pays.asset_id == asset_id_type() )
         {
            b.total_core_in_orders -= pays.amount;
         }
   });
   adjust_balance(receiver.get_id(), receives);
}

asset database::calculate_market_fee( const asset_object& trade_asset, const asset& trade_amount, const bool& is_maker)
{
   assert( trade_asset.id == trade_amount.asset_id );

   if( !trade_asset.charges_market_fees() )
      return trade_asset.amount(0);
   // Optimization: The fee is zero if the order is a maker, and the maker fee percent is 0%
   if( is_maker && trade_asset.options.market_fee_percent == 0 )
      return trade_asset.amount(0);

   // Optimization: The fee is zero if the order is a taker, and the taker fee percent is 0%
   const optional<uint16_t>& taker_fee_percent = trade_asset.options.extensions.value.taker_fee_percent;
   if(!is_maker && taker_fee_percent.valid() && *taker_fee_percent == 0)
      return trade_asset.amount(0);

   uint16_t fee_percent;
   if (is_maker) {
      // Maker orders are charged the maker fee percent
      fee_percent = trade_asset.options.market_fee_percent;
   } else {
      // Taker orders are charged the taker fee percent if they are valid.  Otherwise, the maker fee percent.
      fee_percent = taker_fee_percent.valid() ? *taker_fee_percent : trade_asset.options.market_fee_percent;
   }

   auto value = detail::calculate_percent(trade_amount.amount, fee_percent);
   asset percent_fee = trade_asset.amount(value);

   if( percent_fee.amount > trade_asset.options.max_market_fee )
      percent_fee.amount = trade_asset.options.max_market_fee;

   return percent_fee;
}

asset database::pay_market_fees(const account_object* seller, const asset_object& recv_asset, const asset& receives,
                                const bool& is_maker)
{
   const auto market_fees = calculate_market_fee( recv_asset, receives, is_maker );
   auto issuer_fees = market_fees;
   FC_ASSERT( issuer_fees <= receives, "Market fee shouldn't be greater than receives");
   //Don't dirty undo state if not actually collecting any fees
   if ( issuer_fees.amount > 0 )
   {
      // Share market fees to the network
      const uint16_t network_percent = get_global_properties().parameters.get_market_fee_network_percent();
      if( network_percent > 0 )
      {
         const auto network_fees_amt = detail::calculate_percent( issuer_fees.amount, network_percent );
         FC_ASSERT( network_fees_amt <= issuer_fees.amount,
                    "Fee shared to the network shouldn't be greater than total market fee" );
         if( network_fees_amt > 0 )
         {
            const asset network_fees = recv_asset.amount( network_fees_amt );
            deposit_market_fee_vesting_balance( GRAPHENE_COMMITTEE_ACCOUNT, network_fees );
            issuer_fees -= network_fees;
         }
      }
   }

   // Process the remaining fees
   if ( issuer_fees.amount > 0 )
   {
      // calculate and pay rewards
      asset reward = recv_asset.amount(0);

      auto is_rewards_allowed = [&recv_asset, seller]() {
         if (seller == nullptr)
            return false;
         const auto &white_list = recv_asset.options.extensions.value.whitelist_market_fee_sharing;
         return ( !white_list || (*white_list).empty() 
               || ( (*white_list).find(seller->registrar) != (*white_list).end() ) );
      };

      if ( is_rewards_allowed() )
      {
         const auto reward_percent = recv_asset.options.extensions.value.reward_percent;
         if ( reward_percent && *reward_percent )
         {
            const auto reward_value = detail::calculate_percent(issuer_fees.amount, *reward_percent);
            if ( reward_value > 0 && is_authorized_asset(*this, seller->registrar(*this), recv_asset) )
            {
               reward = recv_asset.amount(reward_value);
               // TODO after hf_1774, remove the `if` check, keep the code in `else`
               if( head_block_time() < HARDFORK_1774_TIME ){
                  FC_ASSERT( reward < issuer_fees, "Market reward should be less than issuer fees");
               }
               else{
                  FC_ASSERT( reward <= issuer_fees, "Market reward should not be greater than issuer fees");
               }
               // cut referrer percent from reward
               auto registrar_reward = reward;

               auto registrar = seller->registrar;
               auto referrer = seller->referrer;

               // After HF core-1800, for funds going to temp-account, redirect to committee-account
               if( head_block_time() >= HARDFORK_CORE_1800_TIME )
               {
                  if( registrar == GRAPHENE_TEMP_ACCOUNT )
                     registrar = GRAPHENE_COMMITTEE_ACCOUNT;
                  if( referrer == GRAPHENE_TEMP_ACCOUNT )
                     referrer = GRAPHENE_COMMITTEE_ACCOUNT;
               }

               if( referrer != registrar )
               {
                  const auto referrer_rewards_value = detail::calculate_percent( reward.amount,
                                                                                 seller->referrer_rewards_percentage );

                  if ( referrer_rewards_value > 0 && is_authorized_asset(*this, referrer(*this), recv_asset) )
                  {
                     FC_ASSERT ( referrer_rewards_value <= reward.amount.value,
                                 "Referrer reward shouldn't be greater than total reward" );
                     const asset referrer_reward = recv_asset.amount(referrer_rewards_value);
                     registrar_reward -= referrer_reward;
                     deposit_market_fee_vesting_balance(referrer, referrer_reward);
                  }
               }
               if( registrar_reward.amount > 0 )
                  deposit_market_fee_vesting_balance(registrar, registrar_reward);
            }
         }
      }

      if( issuer_fees.amount > reward.amount )
      {
         const auto& recv_dyn_data = recv_asset.dynamic_asset_data_id(*this);
         modify( recv_dyn_data, [&issuer_fees, &reward]( asset_dynamic_data_object& obj ){
            obj.accumulated_fees += issuer_fees.amount - reward.amount;
         });
      }
   }

   return market_fees;
}

/***
 * @brief Calculate force-settlement fee and give it to issuer of the settled asset
 * @param collecting_asset the smart asset object which should receive the the fee
 * @param collat_receives the amount of collateral the settler would expect to receive absent this fee
 *     (fee is computed as a percentage of this amount)
 * @return asset denoting the amount of fee collected
 */
asset database::pay_force_settle_fees(const asset_object& collecting_asset, const asset& collat_receives)
{
   FC_ASSERT( collecting_asset.get_id() != collat_receives.asset_id );

   const asset_object& collat_asset = get(collat_receives.asset_id);
   if( !collecting_asset.options.extensions.value.force_settle_fee_percent.valid()
         || *collecting_asset.options.extensions.value.force_settle_fee_percent == 0 )
      return collat_asset.amount(0);
   auto value = detail::calculate_percent(collat_receives.amount, *collecting_asset.options.extensions.value.force_settle_fee_percent);
   asset settle_fee = collat_asset.amount(value);

   // Deposit fee in asset's dynamic data object:
   if( value > 0) {
      collecting_asset.accumulate_fee(*this, settle_fee);
   }
   return settle_fee;
}

} }<|MERGE_RESOLUTION|>--- conflicted
+++ resolved
@@ -1000,18 +1000,14 @@
    if( head_block_time() >= HARDFORK_CORE_1780_TIME )
       settle_owner_ptr = &settle.owner(*this);
    // Compute and pay the market fees:
-   asset market_fees = pay_market_fees( settle_owner_ptr, get(receives.asset_id), receives );
-
-<<<<<<< HEAD
+   asset market_fees = pay_market_fees( settle_owner_ptr, get(receives.asset_id), receives, is_maker );
+
    // Issuer of the settled smartcoin asset lays claim to a force-settlement fee (BSIP87), but
    // note that fee is denominated in collateral asset, not the debt asset.  Asset object of
    // debt asset is passed to the pay function so it knows where to put the fee. Note that
    // amount of collateral asset upon which fee is assessed is reduced by market_fees already
    // paid to prevent the total fee exceeding total collateral.
    asset force_settle_fees = pay_force_settle_fees( get(pays.asset_id), receives - market_fees );
-=======
-   auto issuer_fees = pay_market_fees( settle_owner_ptr, get(receives.asset_id), receives, is_maker );
->>>>>>> ecc5cbb3
 
    auto total_collateral_denominated_fees = market_fees + force_settle_fees;
 
