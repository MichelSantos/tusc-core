--- conflicted
+++ resolved
@@ -409,16 +409,10 @@
  * @param asset_to_update the asset_object related to this bitasset_data_object
  * @returns true if the feed price is changed
  */
-<<<<<<< HEAD
 static bool update_bitasset_object_options(
       const asset_update_bitasset_operation& op, database& db,
       asset_bitasset_data_object& bdo, const asset_object& asset_to_update,
       const fc::time_point_sec& next_maint_time )
-=======
-static void update_bitasset_object_options(
-      const asset_update_bitasset_operation& op, database& db,
-      asset_bitasset_data_object& bdo, const asset_object& asset_to_update )
->>>>>>> a3f95cb4
 {
    // If the minimum number of feeds to calculate a median has changed
    // we need to recalculate the median
@@ -427,9 +421,7 @@
       should_update_feeds = true;
 
    // We need to call check_call_orders if the settlement price changes after hardfork 890
-   bool after_hardfork_890 = false;
    if (next_maint_time > HARDFORK_CORE_890_TIME) {
-      after_hardfork_890 = true;
       // after hardfork 890, we also should call update_median_feeds
       // if the feed_lifetime_sec changed
       if (op.new_options.feed_lifetime_sec != bdo.options.feed_lifetime_sec)
@@ -485,13 +477,8 @@
       const auto& asset_being_updated = (*asset_to_update);
       bool price_changed = false;
 
-<<<<<<< HEAD
       db().modify(*bitasset_to_update, [&op, &asset_being_updated, &price_changed, &next_maint_time, &db_conn](asset_bitasset_data_object& bdo) {
          price_changed = update_bitasset_object_options(op, db_conn, bdo, asset_being_updated, next_maint_time);
-=======
-      db_conn.modify(*bitasset_to_update, [&op, &asset_being_updated, &db_conn](asset_bitasset_data_object& bdo) {
-         update_bitasset_object_options(op, db_conn, bdo, asset_being_updated);
->>>>>>> a3f95cb4
       });
 
       if (next_maint_time >= HARDFORK_CORE_890_TIME && price_changed)
