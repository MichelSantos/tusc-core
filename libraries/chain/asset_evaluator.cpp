--- conflicted
+++ resolved
@@ -49,16 +49,6 @@
    auto asset_symbol_itr = asset_indx.find( op.symbol );
    FC_ASSERT( asset_symbol_itr == asset_indx.end() );
 
-<<<<<<< HEAD
-   auto dotpos = op.symbol.find( '.' );
-   if( dotpos != std::string::npos  && d.head_block_time() > HARDFORK_385_TIME ) {
-      auto prefix = op.symbol.substr( 0, dotpos );
-      auto asset_symbol_itr = asset_indx.find( op.symbol );
-      FC_ASSERT( asset_symbol_itr != asset_indx.end(), "Asset ${s} may only be created by issuer of ${p}, but ${p} has not been registered",
-                 ("s",op.symbol)("p",prefix) );
-      FC_ASSERT( asset_symbol_itr->issuer == op.issuer, "Asset ${s} may only be created by issuer of ${p}, ${i}",
-                 ("s",op.symbol)("p",prefix)("i", op.issuer(d).name) );
-=======
    if( d.head_block_time() <= HARDFORK_409_TIME )
    {
       auto dotpos = op.symbol.find( '.' );
@@ -84,7 +74,6 @@
          FC_ASSERT( asset_symbol_itr->issuer == op.issuer, "Asset ${s} may only be created by issuer of ${p}, ${i}",
                     ("s",op.symbol)("p",prefix)("i", op.issuer(d).name) );
       }
->>>>>>> e845def9
    }
 
    core_fee_paid -= core_fee_paid.value/2;
