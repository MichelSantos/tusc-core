--- conflicted
+++ resolved
@@ -129,16 +129,10 @@
          struct fee_parameters_type {};
 
          htlc_redeemed_operation() {}
-<<<<<<< HEAD
-         htlc_redeemed_operation( htlc_id_type htlc_id, account_id_type from, account_id_type to, 
-               account_id_type redeemer, asset amount, std::vector<char> preimage ) :
-               htlc_id(htlc_id), from(from), to(to), redeemer(redeemer), amount(amount), preimage(preimage) {}
-=======
          htlc_redeemed_operation( htlc_id_type htlc_id, account_id_type from, account_id_type to,
                account_id_type redeemer, asset amount, const htlc_hash& preimage_hash, uint16_t preimage_size ) :
                htlc_id(htlc_id), from(from), to(to), redeemer(redeemer), amount(amount),
                htlc_preimage_hash(preimage_hash), htlc_preimage_size(preimage_size) {}
->>>>>>> f55a5c83
 
          account_id_type fee_payer()const { return to; }
          void validate()const { FC_ASSERT( !"virtual operation" ); }
