--- conflicted
+++ resolved
@@ -501,53 +501,8 @@
       throw;
    }
 
-<<<<<<< HEAD
-   if( _options->count("force-validate") )
-   {
-      ilog( "All transaction signatures will be validated" );
-      _force_validate = true;
-   }
-
-   if ( _options->count("enable-subscribe-to-all") )
-      _app_options.enable_subscribe_to_all = _options->at( "enable-subscribe-to-all" ).as<bool>();
-
-   set_api_limit();
-
-   if( _active_plugins.find( "market_history" ) != _active_plugins.end() )
-      _app_options.has_market_history_plugin = true;
-
-   if( _options->count("api-access") ) {
-
-      fc::path api_access_file = _options->at("api-access").as<boost::filesystem::path>();
-
-      FC_ASSERT( fc::exists(api_access_file), 
-            "Failed to load file from ${path}", ("path", api_access_file) );
-
-      _apiaccess = fc::json::from_file( api_access_file ).as<api_access>( 20 );
-      ilog( "Using api access file from ${path}",
-            ("path", api_access_file) );
-   }
-   else
-   {
-      // TODO:  Remove this generous default access policy
-      // when the UI logs in properly
-      _apiaccess = api_access();
-      api_access_info wild_access;
-      wild_access.password_hash_b64 = "*";
-      wild_access.password_salt_b64 = "*";
-      wild_access.allowed_apis.push_back( "database_api" );
-      wild_access.allowed_apis.push_back( "network_broadcast_api" );
-      wild_access.allowed_apis.push_back( "history_api" );
-      wild_access.allowed_apis.push_back( "orders_api" );
-      wild_access.allowed_apis.push_back( "custom_operations_api" );
-      _apiaccess.permission_map["*"] = wild_access;
-   }
-
    if( _active_plugins.find( "delayed_node" ) == _active_plugins.end() )
       reset_p2p_node(_data_dir);
-=======
-   reset_p2p_node(_data_dir);
->>>>>>> 2f7c5e0b
    reset_websocket_server();
    reset_websocket_tls_server();
 } FC_LOG_AND_RETHROW() }
