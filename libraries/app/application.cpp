--- conflicted
+++ resolved
@@ -165,33 +165,11 @@
    else
    {
       vector<string> seeds = {
-<<<<<<< HEAD
                "seed.testnet.bitshares.eu:1776",   // BitShares Europe
                "176.9.148.19:16543",               // Uptick.rocks
                "31.171.251.20:1776",               // @Taconator
                "23.92.53.25:11010",                // sahkan
                "139.162.242.253:1700",             // rnglab
-=======
-         "seed01.liondani.com:1776",          // liondani     (GERMANY)
-         "104.236.144.84:1777",               // puppies      (USA)
-         "128.199.143.47:2015",               // Harvey       (Singapore)
-         "23.92.53.182:1776",                 // sahkan       (USA)
-         "192.121.166.162:1776",              // sahkan       (UK)
-         "51.15.61.160:1776",                 // lafona       (France)
-         "bts-seed1.abit-more.com:62015",     // abit         (China)
-         "node.blckchnd.com:4243",            // blckchnd     (Germany)
-         "seed.bitsharesdex.com:50696",       // iHashFury    (Europe)
-         "seed.bitsharesnodes.com:1776",      // wackou       (Netherlands)
-         "seed.blocktrades.us:1776",          // BlockTrades  (USA)
-         "seed.cubeconnex.com:1777",          // cube         (USA)
-         "seed.roelandp.nl:1776",             // roelandp     (Canada)
-         "seed04.bts-nodes.net:1776",         // Thom         (Australia)
-         "seed05.bts-nodes.net:1776",         // Thom         (USA)
-         "seed06.bts-nodes.net:1776",         // Thom         (USA)
-         "seed07.bts-nodes.net:1776",         // Thom         (Singapore)
-         "seed.bts.bangzi.info:55501",        // Bangzi       (Germany)
-         "seeds.bitshares.eu:1776"            // pc           (http://seeds.quisquis.de/bitshares.html)
->>>>>>> 481ad2fc
       };
       for( const string& endpoint_string : seeds )
       {
