--- conflicted
+++ resolved
@@ -1001,34 +1001,6 @@
       const uint16_t num_threads = options["io-threads"].as<uint16_t>();
       fc::asio::default_io_service_scope::set_num_threads(num_threads);
    }
-<<<<<<< HEAD
-
-   std::vector<string> wanted;
-   if( options.count("plugins") )
-   {
-      boost::split(wanted, options.at("plugins").as<std::string>(), [](char c){return c == ' ';});
-   }
-   else
-   {
-      wanted.push_back("witness");
-      wanted.push_back("account_history");
-      wanted.push_back("market_history");
-      wanted.push_back("grouped_orders");
-   }
-   int es_ah_conflict_counter = 0;
-   for (auto& it : wanted)
-   {
-      if(it == "account_history")
-         ++es_ah_conflict_counter;
-      if(it == "elasticsearch")
-         ++es_ah_conflict_counter;
-
-      FC_ASSERT(es_ah_conflict_counter <= 1, "Can't start program with elasticsearch and account_history plugin at the same time");
-
-      if (!it.empty()) enable_plugin(it);
-   }
-=======
->>>>>>> bbcbed02
 }
 
 void application::startup()
