--- conflicted
+++ resolved
@@ -438,11 +438,7 @@
    class asset_api
    {
       public:
-<<<<<<< HEAD
-         asset_api(application& app);
-=======
          asset_api(graphene::app::application& app);
->>>>>>> de31b569
          ~asset_api();
 
          /**
