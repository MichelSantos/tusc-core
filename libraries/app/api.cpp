/*
 * Copyright (c) 2015 Cryptonomex, Inc., and contributors.
 * All rights reserved.
 *
 * Redistribution and use in source and binary forms, with or without modification, are permitted provided that the following conditions are met:
 *
 * 1. Any modified source or binaries are used only with the BitShares network.
 *
 * 2. Redistributions of source code must retain the above copyright notice, this list of conditions and the following disclaimer.
 *
 * 3. Redistributions in binary form must reproduce the above copyright notice, this list of conditions and the following disclaimer in the documentation and/or other materials provided with the distribution.
 *
 * THIS SOFTWARE IS PROVIDED BY THE COPYRIGHT HOLDERS AND CONTRIBUTORS "AS IS" AND ANY EXPRESS OR IMPLIED WARRANTIES, INCLUDING, BUT NOT LIMITED TO,
 * THE IMPLIED WARRANTIES OF MERCHANTABILITY AND FITNESS FOR A PARTICULAR PURPOSE ARE DISCLAIMED. IN NO EVENT SHALL THE COPYRIGHT HOLDER OR
 * CONTRIBUTORS BE LIABLE FOR ANY DIRECT, INDIRECT, INCIDENTAL, SPECIAL, EXEMPLARY, OR CONSEQUENTIAL DAMAGES (INCLUDING, BUT NOT LIMITED TO,
 * PROCUREMENT OF SUBSTITUTE GOODS OR SERVICES; LOSS OF USE, DATA, OR PROFITS; OR BUSINESS INTERRUPTION) HOWEVER CAUSED AND ON ANY THEORY OF LIABILITY,
 * WHETHER IN CONTRACT, STRICT LIABILITY, OR TORT (INCLUDING NEGLIGENCE OR OTHERWISE) ARISING IN ANY WAY OUT OF THE USE OF THIS SOFTWARE, EVEN IF
 * ADVISED OF THE POSSIBILITY OF SUCH DAMAGE.
 *
 */
#include <cctype>

#include <graphene/app/api.hpp>
#include <graphene/app/api_access.hpp>
#include <graphene/app/application.hpp>
#include <graphene/app/impacted.hpp>
#include <graphene/chain/database.hpp>
#include <graphene/chain/get_config.hpp>
#include <graphene/utilities/key_conversion.hpp>
#include <graphene/chain/protocol/fee_schedule.hpp>
#include <graphene/chain/withdraw_permission_object.hpp>
#include <graphene/chain/worker_evaluator.hpp>
#include <graphene/chain/transaction_object.hpp>
#include <graphene/chain/confidential_evaluator.hpp>

#include <fc/crypto/hex.hpp>
#include <fc/smart_ref_impl.hpp>

namespace graphene { namespace app {

    login_api::login_api(application& a)
    :_app(a)
    {
    }

    login_api::~login_api()
    {
    }

    bool login_api::login(const string& user, const string& password)
    {
       optional< api_access_info > acc = _app.get_api_access_info( user );
       if( !acc.valid() )
          return false;
       if( acc->password_hash_b64 != "*" )
       {
          std::string password_salt = fc::base64_decode( acc->password_salt_b64 );
          std::string acc_password_hash = fc::base64_decode( acc->password_hash_b64 );

          fc::sha256 hash_obj = fc::sha256::hash( password + password_salt );
          if( hash_obj.data_size() != acc_password_hash.length() )
             return false;
          if( memcmp( hash_obj.data(), acc_password_hash.c_str(), hash_obj.data_size() ) != 0 )
             return false;
       }

       for( const std::string& api_name : acc->allowed_apis )
          enable_api( api_name );
       return true;
    }

    void login_api::enable_api( const std::string& api_name )
    {
       if( api_name == "database_api" )
       {
          _database_api = std::make_shared< database_api >( std::ref( *_app.chain_database() ) );
       }
       else if( api_name == "network_broadcast_api" )
       {
          _network_broadcast_api = std::make_shared< network_broadcast_api >( std::ref( _app ) );
       }
       else if( api_name == "history_api" )
       {
          _history_api = std::make_shared< history_api >( _app );
       }
       else if( api_name == "network_node_api" )
       {
          _network_node_api = std::make_shared< network_node_api >( std::ref(_app) );
       }
       return;
    }

    network_broadcast_api::network_broadcast_api(application& a):_app(a)
    {
       _applied_block_connection = _app.chain_database()->applied_block.connect([this](const signed_block& b){ on_applied_block(b); });
    }

    void network_broadcast_api::on_applied_block( const signed_block& b )
    {
       if( _callbacks.size() )
       {
          /// we need to ensure the database_api is not deleted for the life of the async operation
          auto capture_this = shared_from_this();
          for( uint32_t trx_num = 0; trx_num < b.transactions.size(); ++trx_num )
          {
             const auto& trx = b.transactions[trx_num];
             auto id = trx.id();
             auto itr = _callbacks.find(id);
             if( itr != _callbacks.end() )
             {
                auto block_num = b.block_num();
                auto& callback = _callbacks.find(id)->second;
                fc::async( [capture_this,this,id,block_num,trx_num,trx,callback](){ callback( fc::variant(transaction_confirmation{ id, block_num, trx_num, trx}) ); } );
             }
          }
       }
    }

    void network_broadcast_api::broadcast_transaction(const signed_transaction& trx)
    {
       trx.validate();
       _app.chain_database()->push_transaction(trx);
       _app.p2p_node()->broadcast_transaction(trx);
    }

    void network_broadcast_api::broadcast_block( const signed_block& b )
    {
       _app.chain_database()->push_block(b);
       _app.p2p_node()->broadcast( net::block_message( b ));
    }

    void network_broadcast_api::broadcast_transaction_with_callback(confirmation_callback cb, const signed_transaction& trx)
    {
       trx.validate();
       _callbacks[trx.id()] = cb;
       _app.chain_database()->push_transaction(trx);
       _app.p2p_node()->broadcast_transaction(trx);
    }

    network_node_api::network_node_api( application& a ) : _app( a )
    {
    }

<<<<<<< HEAD
    fc::variant network_node_api::get_info() const
    {
        fc::mutable_variant_object result = _app.p2p_node()->network_get_info();
        result["connection_count"] = _app.p2p_node()->get_connection_count();
        return result;
=======
    fc::variant_object network_node_api::get_info() const
    {
       fc::mutable_variant_object result = _app.p2p_node()->network_get_info();
       result["connection_count"] = _app.p2p_node()->get_connection_count();
       return result;
>>>>>>> 2b9876fd
    }

    void network_node_api::add_node(const fc::ip::endpoint& ep)
    {
       _app.p2p_node()->add_node(ep);
    }

    std::vector<net::peer_status> network_node_api::get_connected_peers() const
    {
       return _app.p2p_node()->get_connected_peers();
    }

    std::vector<net::potential_peer_record> network_node_api::get_potential_peers() const
    {
       return _app.p2p_node()->get_potential_peers();
    }

    fc::variant_object network_node_api::get_advanced_node_parameters() const
    {
       return _app.p2p_node()->get_advanced_node_parameters();
    }

    void network_node_api::set_advanced_node_parameters(const fc::variant_object& params)
    {
       return _app.p2p_node()->set_advanced_node_parameters(params);
    }

    fc::api<network_broadcast_api> login_api::network_broadcast()const
    {
       FC_ASSERT(_network_broadcast_api);
       return *_network_broadcast_api;
    }

    fc::api<network_node_api> login_api::network_node()const
    {
       FC_ASSERT(_network_node_api);
       return *_network_node_api;
    }

    fc::api<database_api> login_api::database()const
    {
       FC_ASSERT(_database_api);
       return *_database_api;
    }

    fc::api<history_api> login_api::history() const
    {
       FC_ASSERT(_history_api);
       return *_history_api;
    }

    vector<account_id_type> get_relevant_accounts( const object* obj )
    {
       vector<account_id_type> result;
       if( obj->id.space() == protocol_ids )
       {
          switch( (object_type)obj->id.type() )
          {
            case null_object_type:
            case base_object_type:
            case OBJECT_TYPE_COUNT:
               return result;
            case account_object_type:{
               result.push_back( obj->id );
               break;
            } case asset_object_type:{
               const auto& aobj = dynamic_cast<const asset_object*>(obj);
               assert( aobj != nullptr );
               result.push_back( aobj->issuer );
               break;
            } case force_settlement_object_type:{
               const auto& aobj = dynamic_cast<const force_settlement_object*>(obj);
               assert( aobj != nullptr );
               result.push_back( aobj->owner );
               break;
            } case committee_member_object_type:{
               const auto& aobj = dynamic_cast<const committee_member_object*>(obj);
               assert( aobj != nullptr );
               result.push_back( aobj->committee_member_account );
               break;
            } case witness_object_type:{
               const auto& aobj = dynamic_cast<const witness_object*>(obj);
               assert( aobj != nullptr );
               result.push_back( aobj->witness_account );
               break;
            } case limit_order_object_type:{
               const auto& aobj = dynamic_cast<const limit_order_object*>(obj);
               assert( aobj != nullptr );
               result.push_back( aobj->seller );
               break;
            } case call_order_object_type:{
               const auto& aobj = dynamic_cast<const call_order_object*>(obj);
               assert( aobj != nullptr );
               result.push_back( aobj->borrower );
               break;
            } case custom_object_type:{
            } case proposal_object_type:{
               const auto& aobj = dynamic_cast<const proposal_object*>(obj);
               assert( aobj != nullptr );
               flat_set<account_id_type> impacted;
               transaction_get_impacted_accounts( aobj->proposed_transaction, impacted );
               result.reserve( impacted.size() );
               for( auto& item : impacted ) result.emplace_back(item);
               break;
            } case operation_history_object_type:{
               const auto& aobj = dynamic_cast<const operation_history_object*>(obj);
               assert( aobj != nullptr );
               flat_set<account_id_type> impacted;
               operation_get_impacted_accounts( aobj->op, impacted );
               result.reserve( impacted.size() );
               for( auto& item : impacted ) result.emplace_back(item);
               break;
            } case withdraw_permission_object_type:{
               const auto& aobj = dynamic_cast<const withdraw_permission_object*>(obj);
               assert( aobj != nullptr );
               result.push_back( aobj->withdraw_from_account );
               result.push_back( aobj->authorized_account );
               break;
            } case vesting_balance_object_type:{
               const auto& aobj = dynamic_cast<const vesting_balance_object*>(obj);
               assert( aobj != nullptr );
               result.push_back( aobj->owner );
               break;
            } case worker_object_type:{
               const auto& aobj = dynamic_cast<const worker_object*>(obj);
               assert( aobj != nullptr );
               result.push_back( aobj->worker_account );
               break;
            } case balance_object_type:{
               /** these are free from any accounts */
            }
          }
       }
       else if( obj->id.space() == implementation_ids )
       {
          switch( (impl_object_type)obj->id.type() )
          {
                 case impl_global_property_object_type:{
               } case impl_dynamic_global_property_object_type:{
               } case impl_reserved0_object_type:{
               } case impl_asset_dynamic_data_type:{
               } case impl_asset_bitasset_data_type:{
                  break;
               } case impl_account_balance_object_type:{
                  const auto& aobj = dynamic_cast<const account_balance_object*>(obj);
                  assert( aobj != nullptr );
                  result.push_back( aobj->owner );
                  break;
               } case impl_account_statistics_object_type:{
                  const auto& aobj = dynamic_cast<const account_statistics_object*>(obj);
                  assert( aobj != nullptr );
                  result.push_back( aobj->owner );
                  break;
               } case impl_transaction_object_type:{
                  const auto& aobj = dynamic_cast<const transaction_object*>(obj);
                  assert( aobj != nullptr );
                  flat_set<account_id_type> impacted;
                  transaction_get_impacted_accounts( aobj->trx, impacted );
                  result.reserve( impacted.size() );
                  for( auto& item : impacted ) result.emplace_back(item);
                  break;
               } case impl_blinded_balance_object_type:{
                  const auto& aobj = dynamic_cast<const blinded_balance_object*>(obj);
                  assert( aobj != nullptr );
                  result.reserve( aobj->owner.account_auths.size() );
                  for( const auto& a : aobj->owner.account_auths )
                     result.push_back( a.first );
                  break;
               } case impl_block_summary_object_type:{
               } case impl_account_transaction_history_object_type:{
               } case impl_chain_property_object_type: {
               } case impl_witness_schedule_object_type: {
               } case impl_budget_record_object_type: {
               }
          }
       }
       return result;
    } // end get_relevant_accounts( obj )

    vector<order_history_object> history_api::get_fill_order_history( asset_id_type a, asset_id_type b, uint32_t limit  )const
    {
       FC_ASSERT(_app.chain_database());
       const auto& db = *_app.chain_database();
       if( a > b ) std::swap(a,b);
       const auto& history_idx = db.get_index_type<graphene::market_history::history_index>().indices().get<by_key>();
       history_key hkey;
       hkey.base = a;
       hkey.quote = b;
       hkey.sequence = std::numeric_limits<int64_t>::min();

       uint32_t count = 0;
       auto itr = history_idx.lower_bound( hkey );
       vector<order_history_object> result;
       while( itr != history_idx.end() )
       {
          if( itr->key.base != a || itr->key.quote != b ) break;
          result.push_back( *itr );
          ++itr;
          ++count;
          if( count  > limit ) break;
       }

       return result;
    }

    vector<operation_history_object> history_api::get_account_history(account_id_type account, operation_history_id_type stop, unsigned limit, operation_history_id_type start) const
    {
       FC_ASSERT(_app.chain_database());
       const auto& db = *_app.chain_database();
       FC_ASSERT(limit <= 100);
       vector<operation_history_object> result;
       const auto& stats = account(db).statistics(db);
       if(stats.most_recent_op == account_transaction_history_id_type()) return result;
       const account_transaction_history_object* node = &stats.most_recent_op(db);
       if(start == operation_history_id_type())
          start = node->id;
       while(node && node->operation_id.instance.value > stop.instance.value && result.size() < limit)
       {
          if(node->id.instance() <= start.instance.value)
             result.push_back(node->operation_id(db));
          if(node->next == account_transaction_history_id_type())
             node = nullptr;
          else node = db.find(node->next);
       }
       return result;
    }

    flat_set<uint32_t> history_api::get_market_history_buckets()const
    {
       auto hist = _app.get_plugin<market_history_plugin>( "market_history" );
       FC_ASSERT( hist );
       return hist->tracked_buckets();
    }

    vector<bucket_object> history_api::get_market_history( asset_id_type a, asset_id_type b,
                                                           uint32_t bucket_seconds, fc::time_point_sec start, fc::time_point_sec end )const
    { try {
       FC_ASSERT(_app.chain_database());
       const auto& db = *_app.chain_database();
       vector<bucket_object> result;
       result.reserve(200);

       if( a > b ) std::swap(a,b);

       const auto& bidx = db.get_index_type<bucket_index>();
       const auto& by_key_idx = bidx.indices().get<by_key>();

       auto itr = by_key_idx.lower_bound( bucket_key( a, b, bucket_seconds, start ) );
       while( itr != by_key_idx.end() && itr->key.open <= end && result.size() < 200 )
       {
          if( !(itr->key.base == a && itr->key.quote == b && itr->key.seconds == bucket_seconds) )
          {
            return result;
          }
          result.push_back(*itr);
          ++itr;
       }
       return result;
    } FC_CAPTURE_AND_RETHROW( (a)(b)(bucket_seconds)(start)(end) ) }

} } // graphene::app<|MERGE_RESOLUTION|>--- conflicted
+++ resolved
@@ -141,19 +141,11 @@
     {
     }
 
-<<<<<<< HEAD
-    fc::variant network_node_api::get_info() const
-    {
-        fc::mutable_variant_object result = _app.p2p_node()->network_get_info();
-        result["connection_count"] = _app.p2p_node()->get_connection_count();
-        return result;
-=======
     fc::variant_object network_node_api::get_info() const
     {
        fc::mutable_variant_object result = _app.p2p_node()->network_get_info();
        result["connection_count"] = _app.p2p_node()->get_connection_count();
        return result;
->>>>>>> 2b9876fd
     }
 
     void network_node_api::add_node(const fc::ip::endpoint& ep)
