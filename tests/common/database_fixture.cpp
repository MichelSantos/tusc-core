/*
 * Copyright (c) 2015 Cryptonomex, Inc., and contributors.
 *
 * The MIT License
 *
 * Permission is hereby granted, free of charge, to any person obtaining a copy
 * of this software and associated documentation files (the "Software"), to deal
 * in the Software without restriction, including without limitation the rights
 * to use, copy, modify, merge, publish, distribute, sublicense, and/or sell
 * copies of the Software, and to permit persons to whom the Software is
 * furnished to do so, subject to the following conditions:
 *
 * The above copyright notice and this permission notice shall be included in
 * all copies or substantial portions of the Software.
 *
 * THE SOFTWARE IS PROVIDED "AS IS", WITHOUT WARRANTY OF ANY KIND, EXPRESS OR
 * IMPLIED, INCLUDING BUT NOT LIMITED TO THE WARRANTIES OF MERCHANTABILITY,
 * FITNESS FOR A PARTICULAR PURPOSE AND NONINFRINGEMENT. IN NO EVENT SHALL THE
 * AUTHORS OR COPYRIGHT HOLDERS BE LIABLE FOR ANY CLAIM, DAMAGES OR OTHER
 * LIABILITY, WHETHER IN AN ACTION OF CONTRACT, TORT OR OTHERWISE, ARISING FROM,
 * OUT OF OR IN CONNECTION WITH THE SOFTWARE OR THE USE OR OTHER DEALINGS IN
 * THE SOFTWARE.
 */
#include <boost/test/unit_test.hpp>
#include <boost/range/algorithm.hpp>

#include <graphene/account_history/account_history_plugin.hpp>
#include <graphene/market_history/market_history_plugin.hpp>
#include <graphene/grouped_orders/grouped_orders_plugin.hpp>
#include <graphene/elasticsearch/elasticsearch_plugin.hpp>
#include <graphene/api_helper_indexes/api_helper_indexes.hpp>
#include <graphene/es_objects/es_objects.hpp>
#include <graphene/custom_operations/custom_operations_plugin.hpp>

#include <graphene/chain/balance_object.hpp>
#include <graphene/chain/committee_member_object.hpp>
#include <graphene/chain/fba_object.hpp>
#include <graphene/chain/market_object.hpp>
#include <graphene/chain/vesting_balance_object.hpp>
#include <graphene/chain/witness_object.hpp>
#include <graphene/chain/worker_object.hpp>
#include <graphene/chain/htlc_object.hpp>
#include <graphene/chain/proposal_object.hpp>
#include <graphene/chain/hardfork_visitor.hpp>

#include <fc/crypto/digest.hpp>

#include <iomanip>

#include "database_fixture.hpp"

using namespace graphene::chain::test;

extern uint32_t    GRAPHENE_TESTING_GENESIS_TIMESTAMP;
extern std::string GRAPHENE_TESTING_ES_URL;

namespace graphene { namespace chain {

using std::cout;
using std::cerr;

namespace buf = boost::unit_test::framework;

void clearable_block::clear()
{
   _calculated_merkle_root = checksum_type();
   _signee = fc::ecc::public_key();
   _block_id = block_id_type();
}

database_fixture_base::database_fixture_base()
   : app(), db( *app.chain_database() ),
     init_account_pub_key( init_account_priv_key.get_public_key() ),
     current_test_name( buf::current_test_case().p_name.value ),
     current_suite_name( buf::get<boost::unit_test::test_suite>(buf::current_test_case().p_parent_id).p_name
                                                                                                     .value )
{ try {
   int argc = buf::master_test_suite().argc;
   char** argv = buf::master_test_suite().argv;
   for( int i=1; i<argc; i++ )
   {
      const std::string arg = argv[i];
      if( arg == "--record-assert-trip" )
         fc::enable_record_assert_trip = true;
      if( arg == "--show-test-names" )
         std::cout << "running test " << current_test_name << std::endl;
   }
} FC_LOG_AND_RETHROW() }

<<<<<<< HEAD
database_fixture_base::~database_fixture_base()
{
   try {
      // If we're unwinding due to an exception, don't do any more checks.
      // This way, boost test's last checkpoint tells us approximately where the error was.
      if( !std::uncaught_exception() )
      {
         verify_asset_supplies(db);
         BOOST_CHECK( db.get_node_properties().skip_flags == database::skip_nothing );
      }
      return;
   } catch (fc::exception& ex) {
      BOOST_FAIL( std::string("fc::exception in ~database_fixture: ") + ex.to_detail_string() );
   } catch (std::exception& e) {
      BOOST_FAIL( std::string("std::exception in ~database_fixture:") + e.what() );
   } catch (...) {
      BOOST_FAIL( "Uncaught exception in ~database_fixture" );
   }
}
=======
   const auto current_test_name = buf::current_test_case().p_name.value;
   const auto current_test_suite_id = buf::current_test_case().p_parent_id;
   const auto current_suite_name = buf::get<boost::unit_test::test_suite>(current_test_suite_id).p_name.value;

   auto mhplugin = app.register_plugin<graphene::market_history::market_history_plugin>(true);
   auto goplugin = app.register_plugin<graphene::grouped_orders::grouped_orders_plugin>(true);

   init_account_pub_key = init_account_priv_key.get_public_key();

   boost::program_options::variables_map options;

   genesis_state.initial_timestamp = initial_timestamp;
>>>>>>> 2f7c5e0b

void database_fixture_base::init_genesis( database_fixture_base& fixture )
{
   fixture.genesis_state.initial_timestamp = fc::time_point_sec(GRAPHENE_TESTING_GENESIS_TIMESTAMP);
   if( fixture.current_test_name == "hf_1270_test" )
   {
      fixture.genesis_state.initial_active_witnesses = 20;
   }
   else {
      fixture.genesis_state.initial_active_witnesses = 10;
      fixture.genesis_state.immutable_parameters.min_committee_member_count = INITIAL_COMMITTEE_MEMBER_COUNT;
      fixture.genesis_state.immutable_parameters.min_witness_count = INITIAL_WITNESS_COUNT;
   }

   for( unsigned int i = 0; i < fixture.genesis_state.initial_active_witnesses; ++i )
   {
      auto name = "init"+fc::to_string(i);
      fixture.genesis_state.initial_accounts.emplace_back( name, fixture.init_account_pub_key,
                                                           fixture.init_account_pub_key, true);
      fixture.genesis_state.initial_committee_candidates.push_back({name});
      fixture.genesis_state.initial_witness_candidates.push_back({ name, fixture.init_account_pub_key });
   }
   fixture.genesis_state.initial_parameters.get_mutable_fees().zero_all_fees();

   genesis_state_type::initial_asset_type init_mpa1;
   init_mpa1.symbol = "INITMPA";
   init_mpa1.issuer_name = "committee-account";
   init_mpa1.description = "Initial MPA";
   init_mpa1.precision = 4;
   init_mpa1.max_supply = GRAPHENE_MAX_SHARE_SUPPLY;
   init_mpa1.accumulated_fees = 0;
   init_mpa1.is_bitasset = true;
   fixture.genesis_state.initial_assets.push_back( init_mpa1 );
}

boost::program_options::variables_map database_fixture_base::init_options( database_fixture_base& fixture )
{
   boost::program_options::variables_map options;
   set_option( options, "seed-nodes", std::string("[]") );
   /**
    * Test specific settings
    */
   if (fixture.current_test_name == "get_account_history_operations")
   {
      options.insert(std::make_pair("max-ops-per-account", boost::program_options::variable_value((uint64_t)75, false)));
   }
   if (fixture.current_test_name == "api_limit_get_account_history_operations")
   {
    options.insert(std::make_pair("max-ops-per-account", boost::program_options::variable_value((uint64_t)125, false)));
    options.insert(std::make_pair("api-limit-get-account-history-operations", boost::program_options::variable_value((uint64_t)300, false)));
   }
   if(fixture.current_test_name =="api_limit_get_account_history")
   {
    options.insert(std::make_pair("max-ops-per-account", boost::program_options::variable_value((uint64_t)125, false)));
    options.insert(std::make_pair("api-limit-get-account-history", boost::program_options::variable_value((uint64_t)250, false)));
   }
   if(fixture.current_test_name =="api_limit_get_grouped_limit_orders")
   {
    options.insert(std::make_pair("api-limit-get-grouped-limit-orders", boost::program_options::variable_value((uint64_t)250, false)));
   }
   if(fixture.current_test_name =="api_limit_get_relative_account_history")
   {
    options.insert(std::make_pair("max-ops-per-account", boost::program_options::variable_value((uint64_t)125, false)));
    options.insert(std::make_pair("api-limit-get-relative-account-history", boost::program_options::variable_value((uint64_t)250, false)));
   }
   if(fixture.current_test_name =="api_limit_get_account_history_by_operations")
   {
    options.insert(std::make_pair("api-limit-get-account-history-by-operations", boost::program_options::variable_value((uint64_t)250, false)));
    options.insert(std::make_pair("api-limit-get-relative-account-history", boost::program_options::variable_value((uint64_t)250, false)));
   }
   if(fixture.current_test_name =="api_limit_get_asset_holders")
   {
    options.insert(std::make_pair("api-limit-get-asset-holders", boost::program_options::variable_value((uint64_t)250, false)));
   }
   if(fixture.current_test_name =="api_limit_get_key_references")
   {
    options.insert(std::make_pair("api-limit-get-key-references", boost::program_options::variable_value((uint64_t)200, false)));
   }
   if(fixture.current_test_name =="api_limit_get_limit_orders")
   {
    options.insert(std::make_pair("api-limit-get-limit-orders", boost::program_options::variable_value(
       (uint64_t)350, false)));
   }
<<<<<<< HEAD
   if(fixture.current_test_name =="api_limit_get_call_orders")
=======
   if(current_test_name =="api_limit_get_limit_orders_by_account")
   {
    options.insert(std::make_pair("api-limit-get-limit-orders-by-account", boost::program_options::variable_value(
       (uint64_t)150, false)));
   }
   if(current_test_name =="api_limit_get_call_orders")
>>>>>>> 2f7c5e0b
   {
    options.insert(std::make_pair("api-limit-get-call-orders", boost::program_options::variable_value(
       (uint64_t)350, false)));
   }
   if(fixture.current_test_name =="api_limit_get_settle_orders")
   {
    options.insert(std::make_pair("api-limit-get-settle-orders", boost::program_options::variable_value(
       (uint64_t)350, false)));
   }
   if(fixture.current_test_name =="api_limit_get_order_book")
   {
    options.insert(std::make_pair("api-limit-get-order-book", boost::program_options::variable_value(
       (uint64_t)80, false)));
   }
<<<<<<< HEAD
   if( fixture.current_test_name == "asset_in_collateral" )
   {
    options.insert( std::make_pair( "plugins",
                                    boost::program_options::variable_value( string("api_helper_indexes"), false ) ) );
   }
   if(fixture.current_test_name =="api_limit_lookup_accounts")
=======
   if(current_test_name =="api_limit_lookup_accounts")
>>>>>>> 2f7c5e0b
   {
      options.insert(std::make_pair("api-limit-lookup-accounts", boost::program_options::variable_value
         ((uint64_t)200, false)));
   }
   if(fixture.current_test_name =="api_limit_lookup_witness_accounts")
   {
      options.insert(std::make_pair("api-limit-lookup-witness-accounts", boost::program_options::variable_value
         ((uint64_t)200, false)));
   }
   if(fixture.current_test_name =="api_limit_lookup_committee_member_accounts")
   {
      options.insert(std::make_pair("api-limit-lookup-committee-member-accounts", boost::program_options::variable_value
         ((uint64_t)200, false)));
   }
   if(fixture.current_test_name =="api_limit_lookup_committee_member_accounts")
   {
      options.insert(std::make_pair("api-limit-lookup-committee-member-accounts", boost::program_options::variable_value
         ((uint64_t)200, false)));
   }
   if(fixture.current_test_name =="api_limit_lookup_vote_ids")
   {
      options.insert(std::make_pair("api-limit-lookup-vote-ids", boost::program_options::variable_value
         ((uint64_t)2, false)));
   }
   if(fixture.current_test_name =="api_limit_get_account_limit_orders")
   {
      options.insert(std::make_pair("api-limit-get-account-limit-orders", boost::program_options::variable_value
         ((uint64_t)250, false)));
   }
   if(fixture.current_test_name =="api_limit_get_collateral_bids")
   {
      options.insert(std::make_pair("api-limit-get-collateral-bids", boost::program_options::variable_value
         ((uint64_t)250, false)));
   }
   if(fixture.current_test_name =="api_limit_get_top_markets")
   {
      options.insert(std::make_pair("api-limit-get-top-markets", boost::program_options::variable_value
         ((uint64_t)250, false)));
   }
   if(fixture.current_test_name =="api_limit_get_trade_history")
   {
      options.insert(std::make_pair("api-limit-get-trade-history", boost::program_options::variable_value
         ((uint64_t)250, false)));
   }
   if(fixture.current_test_name =="api_limit_get_trade_history_by_sequence")
   {
      options.insert(std::make_pair("api-limit-get-trade-history-by-sequence", boost::program_options::variable_value
         ((uint64_t)250, false)));
   }
   if(fixture.current_test_name =="api_limit_get_withdraw_permissions_by_giver")
   {
      options.insert(std::make_pair("api-limit-get-withdraw-permissions-by-giver", boost::program_options::variable_value
         ((uint64_t)250, false)));
   }
   if(fixture.current_test_name =="api_limit_get_withdraw_permissions_by_recipient")
   {
      options.insert(std::make_pair("api-limit-get-withdraw-permissions-by-recipient", boost::program_options::variable_value
         ((uint64_t)250, false)));
   }
   if(fixture.current_test_name =="api_limit_get_full_accounts2")
   {
      options.insert(std::make_pair("api-limit-get-full-accounts", boost::program_options::variable_value
         ((uint64_t)200, false)));
      options.insert(std::make_pair("api-limit-get-full-accounts-lists", boost::program_options::variable_value
         ((uint64_t)120, false)));
   }
<<<<<<< HEAD
      // add account tracking for ahplugin for special test case with track-account enabled
   if( !options.count("track-account") && fixture.current_test_name == "track_account") {
=======

   // add account tracking for ahplugin for special test case with track-account enabled
   if( !options.count("track-account") && current_test_name == "track_account") {
>>>>>>> 2f7c5e0b
      std::vector<std::string> track_account;
      std::string track = "\"1.2.17\"";
      track_account.push_back(track);
      options.insert(std::make_pair("track-account", boost::program_options::variable_value(track_account, false)));
      options.insert(std::make_pair("partial-operations", boost::program_options::variable_value(true, false)));
   }
   // account tracking 2 accounts
   if( !options.count("track-account") && fixture.current_test_name == "track_account2") {
      std::vector<std::string> track_account;
      std::string track = "\"1.2.0\"";
      track_account.push_back(track);
      track = "\"1.2.16\"";
      track_account.push_back(track);
      options.insert(std::make_pair("track-account", boost::program_options::variable_value(track_account, false)));
   }
   // standby votes tracking
   if( fixture.current_test_name == "track_votes_witnesses_disabled"
          || fixture.current_test_name == "track_votes_committee_disabled") {
      fixture.app.chain_database()->enable_standby_votes_tracking( false );
   }
<<<<<<< HEAD
   if(fixture.current_test_name == "elasticsearch_account_history" || fixture.current_test_name == "elasticsearch_suite" ||
      fixture.current_test_name == "elasticsearch_history_api") {
      auto esplugin = fixture.app.register_plugin<graphene::elasticsearch::elasticsearch_plugin>();
      esplugin->plugin_set_app(&fixture.app);

      options.insert(std::make_pair("elasticsearch-node-url", boost::program_options::variable_value(string("http://localhost:9200/"), false)));
      options.insert(std::make_pair("elasticsearch-bulk-replay", boost::program_options::variable_value(uint32_t(2), false)));
      options.insert(std::make_pair("elasticsearch-bulk-sync", boost::program_options::variable_value(uint32_t(2), false)));
      options.insert(std::make_pair("elasticsearch-start-es-after-block", boost::program_options::variable_value(uint32_t(0), false)));
      options.insert(std::make_pair("elasticsearch-visitor", boost::program_options::variable_value(false, false)));
      options.insert(std::make_pair("elasticsearch-operation-object", boost::program_options::variable_value(true, false)));
      options.insert(std::make_pair("elasticsearch-operation-string", boost::program_options::variable_value(true, false)));
      options.insert(std::make_pair("elasticsearch-mode", boost::program_options::variable_value(uint16_t(2), false)));
=======
   // load ES or AH, but not both
   if(current_test_name == "elasticsearch_account_history" || current_test_name == "elasticsearch_suite" ||
         current_test_name == "elasticsearch_history_api") {
      auto esplugin = app.register_plugin<graphene::elasticsearch::elasticsearch_plugin>(true);

      options.insert(std::make_pair("elasticsearch-node-url",
            boost::program_options::variable_value(GRAPHENE_TESTING_ES_URL, false)));
      options.insert(std::make_pair("elasticsearch-bulk-replay",
            boost::program_options::variable_value(uint32_t(2), false)));
      options.insert(std::make_pair("elasticsearch-bulk-sync",
            boost::program_options::variable_value(uint32_t(2), false)));
      options.insert(std::make_pair("elasticsearch-start-es-after-block",
            boost::program_options::variable_value(uint32_t(0), false)));
      options.insert(std::make_pair("elasticsearch-visitor",
            boost::program_options::variable_value(false, false)));
      options.insert(std::make_pair("elasticsearch-operation-object",
            boost::program_options::variable_value(true, false)));
      options.insert(std::make_pair("elasticsearch-operation-string",
            boost::program_options::variable_value(true, false)));
      options.insert(std::make_pair("elasticsearch-mode",
            boost::program_options::variable_value(uint16_t(2), false)));

      es_index_prefix = string("bitshares-") + fc::to_string(uint64_t(rand())) + "-";
      BOOST_TEST_MESSAGE( string("ES index prefix is ") + es_index_prefix );
      options.insert(std::make_pair("elasticsearch-index-prefix",
            boost::program_options::variable_value(es_index_prefix, false)));
>>>>>>> 2f7c5e0b

      esplugin->plugin_initialize(options);
      esplugin->plugin_startup();
   }
   else if( fixture.current_suite_name != "performance_tests" )
   {
<<<<<<< HEAD
      auto ahplugin = fixture.app.register_plugin<graphene::account_history::account_history_plugin>();
      ahplugin->plugin_set_app(&fixture.app);
      ahplugin->plugin_initialize(options);
      ahplugin->plugin_startup();

      if(validation_current_test_name_for_setting_api_limit(fixture.current_test_name))
      {
          fixture.app.initialize(graphene::utilities::temp_directory_path(), options);
          fixture.app.set_api_limit();
      }
   }

   if(fixture.current_test_name == "elasticsearch_objects" || fixture.current_test_name == "elasticsearch_suite") {
      auto esobjects_plugin = fixture.app.register_plugin<graphene::es_objects::es_objects_plugin>();
      esobjects_plugin->plugin_set_app(&fixture.app);

      options.insert(std::make_pair("es-objects-elasticsearch-url", boost::program_options::variable_value(string("http://localhost:9200/"), false)));
      options.insert(std::make_pair("es-objects-bulk-replay", boost::program_options::variable_value(uint32_t(2), false)));
      options.insert(std::make_pair("es-objects-bulk-sync", boost::program_options::variable_value(uint32_t(2), false)));
      options.insert(std::make_pair("es-objects-proposals", boost::program_options::variable_value(true, false)));
      options.insert(std::make_pair("es-objects-accounts", boost::program_options::variable_value(true, false)));
      options.insert(std::make_pair("es-objects-assets", boost::program_options::variable_value(true, false)));
      options.insert(std::make_pair("es-objects-balances", boost::program_options::variable_value(true, false)));
      options.insert(std::make_pair("es-objects-limit-orders", boost::program_options::variable_value(true, false)));
      options.insert(std::make_pair("es-objects-asset-bitasset", boost::program_options::variable_value(true, false)));
=======
      auto ahplugin = app.register_plugin<graphene::account_history::account_history_plugin>(true);
      ahplugin->plugin_initialize(options);
      ahplugin->plugin_startup();
   }

   if(current_test_name == "elasticsearch_objects" || current_test_name == "elasticsearch_suite") {
      auto esobjects_plugin = app.register_plugin<graphene::es_objects::es_objects_plugin>(true);

      options.insert(std::make_pair("es-objects-elasticsearch-url",
            boost::program_options::variable_value(GRAPHENE_TESTING_ES_URL, false)));
      options.insert(std::make_pair("es-objects-bulk-replay",
            boost::program_options::variable_value(uint32_t(2), false)));
      options.insert(std::make_pair("es-objects-bulk-sync",
            boost::program_options::variable_value(uint32_t(2), false)));
      options.insert(std::make_pair("es-objects-proposals",
            boost::program_options::variable_value(true, false)));
      options.insert(std::make_pair("es-objects-accounts",
            boost::program_options::variable_value(true, false)));
      options.insert(std::make_pair("es-objects-assets",
            boost::program_options::variable_value(true, false)));
      options.insert(std::make_pair("es-objects-balances",
            boost::program_options::variable_value(true, false)));
      options.insert(std::make_pair("es-objects-limit-orders",
            boost::program_options::variable_value(true, false)));
      options.insert(std::make_pair("es-objects-asset-bitasset",
            boost::program_options::variable_value(true, false)));

      es_obj_index_prefix = string("objects-") + fc::to_string(uint64_t(rand())) + "-";
      BOOST_TEST_MESSAGE( string("ES_OBJ index prefix is ") + es_obj_index_prefix );
      options.insert(std::make_pair("es-objects-index-prefix",
            boost::program_options::variable_value(es_obj_index_prefix, false)));
>>>>>>> 2f7c5e0b

      esobjects_plugin->plugin_initialize(options);
      esobjects_plugin->plugin_startup();
   }
<<<<<<< HEAD
   else if( fixture.current_test_name == "asset_in_collateral"
            || fixture.current_test_name == "htlc_database_api"
            || fixture.current_suite_name == "database_api_tests" )
   {
      auto ahiplugin = fixture.app.register_plugin<graphene::api_helper_indexes::api_helper_indexes>();
      ahiplugin->plugin_set_app(&fixture.app);
=======

   if( current_test_name == "asset_in_collateral"
            || current_test_name == "htlc_database_api"
            || current_test_name == "liquidity_pool_apis_test"
            || current_suite_name == "database_api_tests"
            || current_suite_name == "api_limit_tests" )
   {
      auto ahiplugin = app.register_plugin<graphene::api_helper_indexes::api_helper_indexes>(true);
>>>>>>> 2f7c5e0b
      ahiplugin->plugin_initialize(options);
      ahiplugin->plugin_startup();
   }

<<<<<<< HEAD
   if(fixture.current_test_name == "custom_operations_account_storage_map_test" ||
      fixture.current_test_name == "custom_operations_account_storage_list_test") {
      auto custom_operations_plugin = fixture.app.register_plugin<graphene::custom_operations::custom_operations_plugin>();
      custom_operations_plugin->plugin_set_app(&fixture.app);
=======
   if(current_test_name == "custom_operations_account_storage_map_test" ||
      current_test_name == "custom_operations_account_storage_list_test") {
      auto custom_operations_plugin = app.register_plugin<graphene::custom_operations::custom_operations_plugin>(true);
      options.insert(std::make_pair("custom-operations-start-block", boost::program_options::variable_value(uint32_t(1), false)));
>>>>>>> 2f7c5e0b
      custom_operations_plugin->plugin_initialize(options);
      custom_operations_plugin->plugin_startup();
   }

   options.insert(std::make_pair("bucket-size", boost::program_options::variable_value(string("[15]"),false)));
<<<<<<< HEAD

   auto mhplugin = fixture.app.register_plugin<graphene::market_history::market_history_plugin>();
   auto goplugin = fixture.app.register_plugin<graphene::grouped_orders::grouped_orders_plugin>();
   mhplugin->plugin_set_app(&fixture.app);
   mhplugin->plugin_initialize(options);

   goplugin->plugin_set_app(&fixture.app);
=======

   // apply api limits, initialize the "has_market_history_plugin" variable and etc in app_options
   app.initialize(graphene::utilities::temp_directory_path(), options);

   mhplugin->plugin_initialize(options);
>>>>>>> 2f7c5e0b
   goplugin->plugin_initialize(options);

   mhplugin->plugin_startup();
   goplugin->plugin_startup();

<<<<<<< HEAD
   return options;
}

void database_fixture_base::vote_for_committee_and_witnesses(uint16_t num_committee, uint16_t num_witness)
=======
   generate_block();

   asset_id_type mpa1_id(1);
   BOOST_REQUIRE( mpa1_id(db).is_market_issued() );
   BOOST_CHECK( mpa1_id(db).bitasset_data(db).asset_id == mpa1_id );

   set_expiration( db, trx );

   } catch ( const fc::exception& e )
   {
      edump( (e.to_detail_string()) );
      throw;
   }

}

database_fixture::~database_fixture()
{ 
   try {
      // If we're unwinding due to an exception, don't do any more checks.
      // This way, boost test's last checkpoint tells us approximately where the error was.
      if( !std::uncaught_exception() )
      {
         verify_asset_supplies(db);
         BOOST_CHECK( db.get_node_properties().skip_flags == database::skip_nothing );
      }

   } catch (fc::exception& ex) {
      BOOST_FAIL( std::string("fc::exception in ~database_fixture: ") + ex.to_detail_string() );
   } catch (std::exception& e) {
      BOOST_FAIL( std::string("std::exception in ~database_fixture:") + e.what() );
   } catch (...) {
      BOOST_FAIL( "Uncaught exception in ~database_fixture" );
   }

   // cleanup data in ES
   if( !es_index_prefix.empty() || !es_obj_index_prefix.empty() )
   {
      CURL *curl; // curl handler
      curl = curl_easy_init();
      curl_easy_setopt(curl, CURLOPT_SSLVERSION, CURL_SSLVERSION_TLSv1_2);

      graphene::utilities::ES es;
      es.curl = curl;
      es.elasticsearch_url = GRAPHENE_TESTING_ES_URL;

      if( !es_index_prefix.empty() )
      {
         es.index_prefix = es_index_prefix;
         // delete all
         try {
            graphene::utilities::deleteAll(es);
         } catch (...) {
            // nothing to do
         }
      }

      if( !es_obj_index_prefix.empty() )
      {
         es.index_prefix = es_obj_index_prefix;
         // delete all
         try {
            graphene::utilities::deleteAll(es);
         } catch (...) {
            // nothing to do
         }
      }
   }

} 

void database_fixture::vote_for_committee_and_witnesses(uint16_t num_committee, uint16_t num_witness)
>>>>>>> 2f7c5e0b
{ try {

   auto &init0 = get_account("init0");
   fund(init0, asset(10));

   flat_set<vote_id_type> votes;

   const auto& wits = db.get_index_type<witness_index>().indices().get<by_id>();
   num_witness = std::min(num_witness, (uint16_t) wits.size());
   auto wit_end = wits.begin();
   std::advance(wit_end, num_witness);
   std::transform(wits.begin(), wit_end,
                  std::inserter(votes, votes.end()),
                  [](const witness_object& w) { return w.vote_id; });

   const auto& comms = db.get_index_type<committee_member_index>().indices().get<by_id>();
   num_committee = std::min(num_committee, (uint16_t) comms.size());
   auto comm_end = comms.begin();
   std::advance(comm_end, num_committee);
   std::transform(comms.begin(), comm_end,
                  std::inserter(votes, votes.end()),
                  [](const committee_member_object& cm) { return cm.vote_id; });

   account_update_operation op;
   op.account = init0.get_id();
   op.new_options = init0.options;
   op.new_options->votes = votes;
   op.new_options->num_witness = num_witness;
   op.new_options->num_committee = num_committee;

   op.fee = db.current_fee_schedule().calculate_fee( op );

   trx.operations.clear();
   trx.operations.push_back(op);
   trx.validate();
   PUSH_TX(db, trx, ~0);
   trx.operations.clear();

} FC_CAPTURE_AND_RETHROW() }

fc::ecc::private_key database_fixture_base::generate_private_key(string seed)
{
   static const fc::ecc::private_key committee = fc::ecc::private_key::regenerate(fc::sha256::hash(string("null_key")));
   if( seed == "null_key" )
      return committee;
   return fc::ecc::private_key::regenerate(fc::sha256::hash(seed));
}

string database_fixture_base::generate_anon_acct_name()
{
   // names of the form "anon-acct-x123" ; the "x" is necessary
   //    to workaround issue #46
   return "anon-acct-x" + std::to_string( anon_acct_count++ );
}
<<<<<<< HEAD
bool database_fixture_base::validation_current_test_name_for_setting_api_limit( const string& current_test_name )
{
   vector <string> valid_testcase {"api_limit_get_account_history_operations","api_limit_get_account_history"
      ,"api_limit_get_grouped_limit_orders","api_limit_get_relative_account_history"
      ,"api_limit_get_account_history_by_operations","api_limit_get_asset_holders"
      ,"api_limit_get_key_references","api_limit_get_limit_orders"
      ,"api_limit_get_call_orders","api_limit_get_settle_orders"
      ,"api_limit_get_order_book","api_limit_lookup_accounts"
      ,"api_limit_lookup_witness_accounts","api_limit_lookup_committee_member_accounts"
      ,"api_limit_lookup_vote_ids","api_limit_get_account_limit_orders"
      ,"api_limit_get_collateral_bids","api_limit_get_top_markets"
      ,"api_limit_get_trade_history", "api_limit_get_trade_history_by_sequence"
      ,"api_limit_get_withdraw_permissions_by_giver","api_limit_get_withdraw_permissions_by_recipient"
      ,"api_limit_get_full_accounts2"};
   for(string i_valid_testcase: valid_testcase)
   {
      if(i_valid_testcase.compare(current_test_name)==0)
      {
         return true;
      }
   }

   return false;
}
void database_fixture_base::verify_asset_supplies( const database& db )
=======

void database_fixture::verify_asset_supplies( const database& db )
>>>>>>> 2f7c5e0b
{
   //wlog("*** Begin asset supply verification ***");
   const asset_dynamic_data_object& core_asset_data = db.get_core_asset().dynamic_asset_data_id(db);
   BOOST_CHECK(core_asset_data.fee_pool == 0);

   const auto& statistics_index = db.get_index_type<account_stats_index>().indices();
   const auto& acct_balance_index = db.get_index_type<account_balance_index>().indices();
   const auto& settle_index = db.get_index_type<force_settlement_index>().indices();
   const auto& bids = db.get_index_type<collateral_bid_index>().indices();
   map<asset_id_type,share_type> total_balances;
   map<asset_id_type,share_type> total_debts;
   share_type core_in_orders;
   share_type core_inactive;
   share_type core_pob;
   share_type core_pol;
   share_type pob_value;
   share_type pol_value;
   share_type reported_core_in_orders;
   share_type reported_core_inactive;
   share_type reported_core_pob;
   share_type reported_core_pol;
   share_type reported_pob_value;
   share_type reported_pol_value;

   for( const account_balance_object& b : acct_balance_index )
      total_balances[b.asset_type] += b.balance;
   for( const force_settlement_object& s : settle_index )
      total_balances[s.balance.asset_id] += s.balance.amount;
   for( const collateral_bid_object& b : bids )
      total_balances[b.inv_swan_price.base.asset_id] += b.inv_swan_price.base.amount;
   for( const account_statistics_object& a : statistics_index )
   {
      reported_core_in_orders += a.total_core_in_orders;
      reported_core_inactive += a.total_core_inactive;
      reported_core_pob += a.total_core_pob;
      reported_core_pol += a.total_core_pol;
      reported_pob_value += a.total_pob_value;
      reported_pol_value += a.total_pol_value;
      total_balances[asset_id_type()] += a.pending_fees + a.pending_vested_fees;
   }
   for( const limit_order_object& o : db.get_index_type<limit_order_index>().indices() )
   {
      asset for_sale = o.amount_for_sale();
      if( for_sale.asset_id == asset_id_type() ) core_in_orders += for_sale.amount;
      total_balances[for_sale.asset_id] += for_sale.amount;
      total_balances[asset_id_type()] += o.deferred_fee;
      total_balances[o.deferred_paid_fee.asset_id] += o.deferred_paid_fee.amount;
   }
   for( const call_order_object& o : db.get_index_type<call_order_index>().indices() )
   {
      asset col = o.get_collateral();
      if( col.asset_id == asset_id_type() ) core_in_orders += col.amount;
      total_balances[col.asset_id] += col.amount;
      total_debts[o.get_debt().asset_id] += o.get_debt().amount;
   }
   for( const asset_object& asset_obj : db.get_index_type<asset_index>().indices() )
   {
      const auto& dasset_obj = asset_obj.dynamic_asset_data_id(db);
      total_balances[asset_obj.id] += dasset_obj.accumulated_fees;
      total_balances[asset_id_type()] += dasset_obj.fee_pool;
      if( asset_obj.is_market_issued() )
      {
         const auto& bad = asset_obj.bitasset_data(db);
         total_balances[bad.options.short_backing_asset] += bad.settlement_fund;
         total_balances[bad.options.short_backing_asset] += dasset_obj.accumulated_collateral_fees;
      }
      total_balances[asset_obj.id] += dasset_obj.confidential_supply.value;
   }
   for( const vesting_balance_object& vbo : db.get_index_type< vesting_balance_index >().indices() )
      total_balances[ vbo.balance.asset_id ] += vbo.balance.amount;
   for( const fba_accumulator_object& fba : db.get_index_type< simple_index< fba_accumulator_object > >() )
      total_balances[ asset_id_type() ] += fba.accumulated_fba_fees;
   for( const balance_object& bo : db.get_index_type< balance_index >().indices() )
      total_balances[ bo.balance.asset_id ] += bo.balance.amount;
   for( const ticket_object& to : db.get_index_type< ticket_index >().indices() )
   {
      if( to.amount.asset_id == asset_id_type() )
      {
         if( to.current_type == lock_forever && to.value == 0 )
            core_inactive += to.amount.amount;
         else if( to.current_type == lock_forever && to.value != 0 )
         {
            core_pob += to.amount.amount;
            pob_value += to.value;
         }
         else
         {
            core_pol += to.amount.amount;
            pol_value += to.value;
         }
      }
      total_balances[ to.amount.asset_id ] += to.amount.amount;
   }
   for( const liquidity_pool_object& o : db.get_index_type<liquidity_pool_index>().indices() )
   {
      total_balances[o.asset_a] += o.balance_a;
      total_balances[o.asset_b] += o.balance_b;
   }

   total_balances[asset_id_type()] += db.get_dynamic_global_properties().witness_budget;

   for( const auto& item : total_debts )
   {
      BOOST_CHECK_EQUAL(item.first(db).dynamic_asset_data_id(db).current_supply.value, item.second.value);
   }

   // htlc
   const auto& htlc_idx = db.get_index_type< htlc_index >().indices().get< by_id >();
   for( auto itr = htlc_idx.begin(); itr != htlc_idx.end(); ++itr )
   {
      total_balances[itr->transfer.asset_id] += itr->transfer.amount;
   }

   for( const asset_object& asset_obj : db.get_index_type<asset_index>().indices() )
   {
      BOOST_CHECK_EQUAL(total_balances[asset_obj.id].value, asset_obj.dynamic_asset_data_id(db).current_supply.value);
   }

   BOOST_CHECK_EQUAL( core_in_orders.value , reported_core_in_orders.value );
   BOOST_CHECK_EQUAL( core_inactive.value , reported_core_inactive.value );
   BOOST_CHECK_EQUAL( core_pob.value , reported_core_pob.value );
   BOOST_CHECK_EQUAL( core_pol.value , reported_core_pol.value );
   BOOST_CHECK_EQUAL( pob_value.value , reported_pob_value.value );
   BOOST_CHECK_EQUAL( pol_value.value , reported_pol_value.value );
   BOOST_CHECK_EQUAL( core_pob.value , db.get_dynamic_global_properties().total_pob.value );
   BOOST_CHECK_EQUAL( core_inactive.value , db.get_dynamic_global_properties().total_inactive.value );
//   wlog("***  End  asset supply verification ***");
}

signed_block database_fixture_base::generate_block(uint32_t skip, const fc::ecc::private_key& key, int miss_blocks)
{
   skip |= database::skip_undo_history_check;
   // skip == ~0 will skip checks specified in database::validation_steps
   auto block = db.generate_block(db.get_slot_time(miss_blocks + 1),
                            db.get_scheduled_witness(miss_blocks + 1),
                            key, skip);
   db.clear_pending();
   verify_asset_supplies(db);
   return block;
}

void database_fixture_base::generate_blocks( uint32_t block_count )
{
   for( uint32_t i = 0; i < block_count; ++i )
      generate_block();
}

uint32_t database_fixture_base::generate_blocks(fc::time_point_sec timestamp, bool miss_intermediate_blocks, uint32_t skip)
{
   if( miss_intermediate_blocks )
   {
      generate_block(skip);
      auto slots_to_miss = db.get_slot_at_time(timestamp);
      if( slots_to_miss <= 1 )
         return 1;
      --slots_to_miss;
      generate_block(skip, init_account_priv_key, slots_to_miss);
      return 2;
   }
   uint32_t blocks = 0;
   while( db.head_block_time() < timestamp )
   {
      generate_block(skip);
      ++blocks;
   }
   return blocks;
}

account_create_operation database_fixture_base::make_account(
   const std::string& name /* = "nathan" */,
   public_key_type key /* = key_id_type() */
   )
{ try {
   account_create_operation create_account;
   create_account.registrar = account_id_type();

   create_account.name = name;
   create_account.owner = authority(123, key, 123);
   create_account.active = authority(321, key, 321);
   create_account.options.memo_key = key;
   create_account.options.voting_account = GRAPHENE_PROXY_TO_SELF_ACCOUNT;

   auto& active_committee_members = db.get_global_properties().active_committee_members;
   if( active_committee_members.size() > 0 )
   {
      set<vote_id_type> votes;
      votes.insert(active_committee_members[rand() % active_committee_members.size()](db).vote_id);
      votes.insert(active_committee_members[rand() % active_committee_members.size()](db).vote_id);
      votes.insert(active_committee_members[rand() % active_committee_members.size()](db).vote_id);
      votes.insert(active_committee_members[rand() % active_committee_members.size()](db).vote_id);
      votes.insert(active_committee_members[rand() % active_committee_members.size()](db).vote_id);
      create_account.options.votes = flat_set<vote_id_type>(votes.begin(), votes.end());
   }
   create_account.options.num_committee = create_account.options.votes.size();

   create_account.fee = db.current_fee_schedule().calculate_fee( create_account );
   return create_account;
} FC_CAPTURE_AND_RETHROW() }

account_create_operation database_fixture_base::make_account(
   const std::string& name,
   const account_object& registrar,
   const account_object& referrer,
   uint16_t referrer_percent /* = 100 */,
   public_key_type key /* = public_key_type() */
   )
{
   try
   {
      account_create_operation          create_account;

      create_account.registrar          = registrar.id;
      create_account.referrer           = referrer.id;
      create_account.referrer_percent   = referrer_percent;

      create_account.name = name;
      create_account.owner = authority(123, key, 123);
      create_account.active = authority(321, key, 321);
      create_account.options.memo_key = key;
      create_account.options.voting_account = GRAPHENE_PROXY_TO_SELF_ACCOUNT;

      const vector<committee_member_id_type>& active_committee_members = db.get_global_properties().active_committee_members;
      if( active_committee_members.size() > 0 )
      {
         set<vote_id_type> votes;
         votes.insert(active_committee_members[rand() % active_committee_members.size()](db).vote_id);
         votes.insert(active_committee_members[rand() % active_committee_members.size()](db).vote_id);
         votes.insert(active_committee_members[rand() % active_committee_members.size()](db).vote_id);
         votes.insert(active_committee_members[rand() % active_committee_members.size()](db).vote_id);
         votes.insert(active_committee_members[rand() % active_committee_members.size()](db).vote_id);
         create_account.options.votes = flat_set<vote_id_type>(votes.begin(), votes.end());
      }
      create_account.options.num_committee = create_account.options.votes.size();

      create_account.fee = db.current_fee_schedule().calculate_fee( create_account );
      return create_account;
   }
   FC_CAPTURE_AND_RETHROW((name)(referrer_percent))
}

const asset_object& database_fixture_base::get_asset( const string& symbol )const
{
   const auto& idx = db.get_index_type<asset_index>().indices().get<by_symbol>();
   const auto itr = idx.find(symbol);
   assert( itr != idx.end() );
   return *itr;
}

const account_object& database_fixture_base::get_account( const string& name )const
{
   const auto& idx = db.get_index_type<account_index>().indices().get<by_name>();
   const auto itr = idx.find(name);
   assert( itr != idx.end() );
   return *itr;
}

<<<<<<< HEAD
const asset_object& database_fixture_base::create_bitasset(
=======
asset_create_operation database_fixture::make_bitasset(
>>>>>>> 2f7c5e0b
   const string& name,
   account_id_type issuer /* = GRAPHENE_WITNESS_ACCOUNT */,
   uint16_t market_fee_percent /* = 100 */ /* 1% */,
   uint16_t flags /* = charge_market_fee */,
   uint16_t precision /* = GRAPHENE_BLOCKCHAIN_PRECISION_DIGITS */,
   asset_id_type backing_asset /* = CORE */,
   share_type max_supply,  /* = GRAPHENE_MAX_SHARE_SUPPLY */
   optional<uint16_t> initial_cr, /* = {} */
   optional<uint16_t> margin_call_fee_ratio /* = {} */
   )
{
   asset_create_operation creator;
   creator.issuer = issuer;
   creator.fee = asset();
   creator.symbol = name;
   creator.common_options.max_supply = max_supply;
   creator.precision = precision;
   creator.common_options.market_fee_percent = market_fee_percent;
   if( issuer == GRAPHENE_WITNESS_ACCOUNT )
      flags |= witness_fed_asset;
   creator.common_options.issuer_permissions = flags;
   creator.common_options.flags = flags & ~global_settle;
   creator.common_options.core_exchange_rate = price(asset(1,asset_id_type(1)),asset(1));
   creator.bitasset_opts = bitasset_options();
   creator.bitasset_opts->short_backing_asset = backing_asset;
   creator.bitasset_opts->extensions.value.initial_collateral_ratio = initial_cr;
   creator.bitasset_opts->extensions.value.margin_call_fee_ratio = margin_call_fee_ratio;
   return creator;
}

const asset_object& database_fixture::create_bitasset(
   const string& name,
   account_id_type issuer /* = GRAPHENE_WITNESS_ACCOUNT */,
   uint16_t market_fee_percent /* = 100 */ /* 1% */,
   uint16_t flags /* = charge_market_fee */,
   uint16_t precision /* = GRAPHENE_BLOCKCHAIN_PRECISION_DIGITS */,
   asset_id_type backing_asset /* = CORE */,
   share_type max_supply,  /* = GRAPHENE_MAX_SHARE_SUPPLY */
   optional<uint16_t> initial_cr, /* = {} */
   optional<uint16_t> margin_call_fee_ratio /* = {} */
   )
{ try {
   asset_create_operation creator = make_bitasset( name, issuer, market_fee_percent, flags,
                                                   precision, backing_asset, max_supply, initial_cr,
                                                   margin_call_fee_ratio );
   trx.operations.clear();
   trx.operations.push_back(std::move(creator));
   trx.validate();
   processed_transaction ptx = PUSH_TX(db, trx, ~0);
   trx.operations.clear();
   return db.get<asset_object>(ptx.operation_results[0].get<object_id_type>());
} FC_CAPTURE_AND_RETHROW( (name)(flags) ) }

const asset_object& database_fixture_base::create_prediction_market(
   const string& name,
   account_id_type issuer /* = GRAPHENE_WITNESS_ACCOUNT */,
   uint16_t market_fee_percent /* = 100 */ /* 1% */,
   uint16_t flags /* = charge_market_fee */,
   uint16_t precision /* = 2, which seems arbitrary, but historically chosen */,
   asset_id_type backing_asset /* = CORE */
   )
{ try {
   asset_create_operation creator;
   creator.issuer = issuer;
   creator.fee = asset();
   creator.symbol = name;
   creator.common_options.max_supply = GRAPHENE_MAX_SHARE_SUPPLY;
   creator.precision = precision;
   creator.common_options.market_fee_percent = market_fee_percent;
   creator.common_options.issuer_permissions = flags | global_settle;
   creator.common_options.flags = flags & ~global_settle;
   if( issuer == GRAPHENE_WITNESS_ACCOUNT )
      creator.common_options.flags |= witness_fed_asset;
   creator.common_options.core_exchange_rate = price(asset(1,asset_id_type(1)),asset(1));
   creator.bitasset_opts = bitasset_options();
   creator.bitasset_opts->short_backing_asset = backing_asset;
   creator.is_prediction_market = true;
   trx.operations.clear();
   trx.operations.push_back(std::move(creator));
   trx.validate();
   processed_transaction ptx = PUSH_TX(db, trx, ~0);
   trx.operations.clear();
   return db.get<asset_object>(ptx.operation_results[0].get<object_id_type>());
} FC_CAPTURE_AND_RETHROW( (name)(flags) ) }


const asset_object& database_fixture_base::create_user_issued_asset( const string& name )
{
   asset_create_operation creator;
   creator.issuer = account_id_type();
   creator.fee = asset();
   creator.symbol = name;
   creator.common_options.max_supply = 0;
   creator.precision = 2;
   creator.common_options.core_exchange_rate = price(asset(1,asset_id_type(1)),asset(1));
   creator.common_options.max_supply = GRAPHENE_MAX_SHARE_SUPPLY;
   creator.common_options.flags = charge_market_fee;
   creator.common_options.issuer_permissions = charge_market_fee;
   trx.operations.clear();
   trx.operations.push_back(std::move(creator));
   trx.validate();
   processed_transaction ptx = PUSH_TX(db, trx, ~0);
   trx.operations.clear();
   return db.get<asset_object>(ptx.operation_results[0].get<object_id_type>());
}

const asset_object& database_fixture_base::create_user_issued_asset( const string& name, const account_object& issuer,
                                                               uint16_t flags, const price& core_exchange_rate,
                                                               uint8_t precision, uint16_t market_fee_percent,
                                                               additional_asset_options_t additional_options)
{
   asset_create_operation creator;
   creator.issuer = issuer.id;
   creator.fee = asset();
   creator.symbol = name;
   creator.common_options.max_supply = 0;
   creator.precision = precision;
   creator.common_options.core_exchange_rate = core_exchange_rate;
   creator.common_options.max_supply = GRAPHENE_MAX_SHARE_SUPPLY;
   creator.common_options.flags = flags;
   creator.common_options.issuer_permissions = flags;
   creator.common_options.market_fee_percent = market_fee_percent;
   creator.common_options.extensions = std::move(additional_options);
   trx.operations.clear();
   trx.operations.push_back(std::move(creator));
   set_expiration( db, trx );
   trx.validate();
   processed_transaction ptx = PUSH_TX(db, trx, ~0);
   trx.operations.clear();
   return db.get<asset_object>(ptx.operation_results[0].get<object_id_type>());
}

void database_fixture_base::issue_uia( const account_object& recipient, asset amount )
{
   BOOST_TEST_MESSAGE( "Issuing UIA" );
   asset_issue_operation op;
   op.issuer = amount.asset_id(db).issuer;
   op.asset_to_issue = amount;
   op.issue_to_account = recipient.id;
   trx.operations.clear();
   trx.operations.push_back(op);
   PUSH_TX( db, trx, ~0 );
   trx.operations.clear();
}

void database_fixture_base::issue_uia( account_id_type recipient_id, asset amount )
{
   issue_uia( recipient_id(db), amount );
}

<<<<<<< HEAD
void database_fixture_base::change_fees(
=======
void database_fixture::reserve_asset( account_id_type account, asset amount )
{
   BOOST_TEST_MESSAGE( "Reserving asset" );
   asset_reserve_operation op;
   op.payer = account;
   op.amount_to_reserve = amount;
   trx.operations.clear();
   trx.operations.push_back(op);
   set_expiration( db, trx );
   trx.validate();
   PUSH_TX( db, trx, ~0 );
   trx.operations.clear();
}

void database_fixture::change_fees(
>>>>>>> 2f7c5e0b
   const fee_parameters::flat_set_type& new_params,
   uint32_t new_scale /* = 0 */
   )
{
   const chain_parameters& current_chain_params = db.get_global_properties().parameters;
   const fee_schedule& current_fees = current_chain_params.get_current_fees();

   flat_map< int, fee_parameters > fee_map;
   fee_map.reserve( current_fees.parameters.size() );
   for( const fee_parameters& op_fee : current_fees.parameters )
      fee_map[ op_fee.which() ] = op_fee;
   for( const fee_parameters& new_fee : new_params )
      fee_map[ new_fee.which() ] = new_fee;

   fee_schedule_type new_fees;

   for( const std::pair< int, fee_parameters >& item : fee_map )
      new_fees.parameters.insert( item.second );
   if( new_scale != 0 )
      new_fees.scale = new_scale;

   chain_parameters new_chain_params = current_chain_params;
   new_chain_params.get_mutable_fees() = new_fees;

   db.modify(db.get_global_properties(), [&](global_property_object& p) {
      p.parameters = new_chain_params;
   });
}

const account_object& database_fixture_base::create_account(
   const string& name,
   const public_key_type& key /* = public_key_type() */
   )
{
   trx.operations.clear();
   trx.operations.push_back(make_account(name, key));
   trx.validate();
   processed_transaction ptx = PUSH_TX(db, trx, ~0);
   auto& result = db.get<account_object>(ptx.operation_results[0].get<object_id_type>());
   trx.operations.clear();
   return result;
}

const account_object& database_fixture_base::create_account(
   const string& name,
   const account_object& registrar,
   const account_object& referrer,
   uint16_t referrer_percent /* = 100 (1%)*/,
   const public_key_type& key /*= public_key_type()*/
   )
{
   try
   {
      trx.operations.resize(1);
      trx.operations.back() = (make_account(name, registrar, referrer, referrer_percent, key));
      trx.validate();
      auto r = PUSH_TX(db, trx, ~0);
      const auto& result = db.get<account_object>(r.operation_results[0].get<object_id_type>());
      trx.operations.clear();
      return result;
   }
   FC_CAPTURE_AND_RETHROW( (name)(registrar)(referrer) )
}

const account_object& database_fixture_base::create_account(
   const string& name,
   const private_key_type& key,
   const account_id_type& registrar_id /* = account_id_type() */,
   const account_id_type& referrer_id /* = account_id_type() */,
   uint16_t referrer_percent /* = 100 (1%)*/
   )
{
   try
   {
      trx.operations.clear();

      account_create_operation account_create_op;

      account_create_op.registrar = registrar_id;
      account_create_op.referrer = referrer_id;
      account_create_op.referrer_percent = referrer_percent;
      account_create_op.name = name;
      account_create_op.owner = authority(1234, public_key_type(key.get_public_key()), 1234);
      account_create_op.active = authority(5678, public_key_type(key.get_public_key()), 5678);
      account_create_op.options.memo_key = key.get_public_key();
      account_create_op.options.voting_account = GRAPHENE_PROXY_TO_SELF_ACCOUNT;
      trx.operations.push_back( account_create_op );

      trx.validate();

      processed_transaction ptx = PUSH_TX(db, trx, ~0);
      const account_object& result = db.get<account_object>(ptx.operation_results[0].get<object_id_type>());
      trx.operations.clear();
      return result;
   }
   FC_CAPTURE_AND_RETHROW( (name)(registrar_id)(referrer_id) )
}

const committee_member_object& database_fixture_base::create_committee_member( const account_object& owner )
{
   committee_member_create_operation op;
   op.committee_member_account = owner.id;
   trx.operations.clear();
   trx.operations.push_back(op);
   trx.validate();
   processed_transaction ptx = PUSH_TX(db, trx, ~0);
   trx.operations.clear();
   return db.get<committee_member_object>(ptx.operation_results[0].get<object_id_type>());
}

const witness_object& database_fixture_base::create_witness(account_id_type owner,
                                                        const fc::ecc::private_key& signing_private_key,
                                                        uint32_t skip_flags )
{
   return create_witness(owner(db), signing_private_key, skip_flags );
}

const witness_object& database_fixture_base::create_witness( const account_object& owner,
                                                        const fc::ecc::private_key& signing_private_key,
                                                        uint32_t skip_flags )
{ try {
   witness_create_operation op;
   op.witness_account = owner.id;
   op.block_signing_key = signing_private_key.get_public_key();
   trx.operations.clear();
   trx.operations.push_back(op);
   trx.validate();
   processed_transaction ptx = PUSH_TX(db, trx, skip_flags );
   trx.clear();
   return db.get<witness_object>(ptx.operation_results[0].get<object_id_type>());
} FC_CAPTURE_AND_RETHROW() }

const worker_object& database_fixture_base::create_worker( const account_id_type owner, const share_type daily_pay, const fc::microseconds& duration )
{ try {
   worker_create_operation op;
   op.owner = owner;
   op.daily_pay = daily_pay;
   op.initializer = burn_worker_initializer();
   op.work_begin_date = db.head_block_time();
   op.work_end_date = op.work_begin_date + duration;
   trx.operations.clear();
   trx.operations.push_back(op);
   trx.validate();
   processed_transaction ptx = PUSH_TX(db, trx, ~0);
   trx.clear();
   return db.get<worker_object>(ptx.operation_results[0].get<object_id_type>());
} FC_CAPTURE_AND_RETHROW() }

uint64_t database_fixture_base::fund(
   const account_object& account,
   const asset& amount /* = asset(500000) */
   )
{
   transfer(account_id_type()(db), account, amount);
   return get_balance(account, amount.asset_id(db));
}

void database_fixture_base::sign(signed_transaction& trx, const fc::ecc::private_key& key)
{
   trx.sign( key, db.get_chain_id() );
}

digest_type database_fixture_base::digest( const transaction& tx )
{
   return tx.digest();
}

const limit_order_object* database_fixture_base::create_sell_order(account_id_type user, const asset& amount, const asset& recv,
                                                const time_point_sec order_expiration,
                                                const price& fee_core_exchange_rate )
{
   auto r =  create_sell_order( user(db), amount, recv, order_expiration, fee_core_exchange_rate );
   verify_asset_supplies(db);
   return r;
}

const limit_order_object* database_fixture_base::create_sell_order( const account_object& user, const asset& amount, const asset& recv,
                                                const time_point_sec order_expiration,
                                                const price& fee_core_exchange_rate )
{
   set_expiration( db, trx );
   trx.operations.clear();

   limit_order_create_operation buy_order;
   buy_order.seller = user.id;
   buy_order.amount_to_sell = amount;
   buy_order.min_to_receive = recv;
   buy_order.expiration = order_expiration;
   trx.operations.push_back(buy_order);
   for( auto& op : trx.operations ) db.current_fee_schedule().set_fee(op, fee_core_exchange_rate);
   trx.validate();
   auto processed = PUSH_TX(db, trx, ~0);
   trx.operations.clear();
   verify_asset_supplies(db);
   return db.find<limit_order_object>( processed.operation_results[0].get<object_id_type>() );
}

asset database_fixture_base::cancel_limit_order( const limit_order_object& order )
{
  limit_order_cancel_operation cancel_order;
  cancel_order.fee_paying_account = order.seller;
  cancel_order.order = order.id;
  trx.operations.clear();
  trx.operations.push_back(cancel_order);
  for( auto& op : trx.operations ) db.current_fee_schedule().set_fee(op);
  trx.validate();
  auto processed = PUSH_TX(db, trx, ~0);
  trx.operations.clear();
   verify_asset_supplies(db);
  return processed.operation_results[0].get<asset>();
}

void database_fixture_base::transfer(
   account_id_type from,
   account_id_type to,
   const asset& amount,
   const asset& fee /* = asset() */
   )
{
   transfer(from(db), to(db), amount, fee);
}

void database_fixture_base::transfer(
   const account_object& from,
   const account_object& to,
   const asset& amount,
   const asset& fee /* = asset() */ )
{
   try
   {
      set_expiration( db, trx );
      transfer_operation trans;
      trans.from = from.id;
      trans.to   = to.id;
      trans.amount = amount;
      trx.operations.clear();
      trx.operations.push_back(trans);

      if( fee == asset() )
      {
         for( auto& op : trx.operations ) db.current_fee_schedule().set_fee(op);
      }
      trx.validate();
      PUSH_TX(db, trx, ~0);
      verify_asset_supplies(db);
      trx.operations.clear();
   } FC_CAPTURE_AND_RETHROW( (from.id)(to.id)(amount)(fee) )
}

void database_fixture_base::update_feed_producers( const asset_object& mia, flat_set<account_id_type> producers )
{ try {
   set_expiration( db, trx );
   trx.operations.clear();
   asset_update_feed_producers_operation op;
   op.asset_to_update = mia.id;
   op.issuer = mia.issuer;
   op.new_feed_producers = std::move(producers);
   trx.operations = {std::move(op)};

   for( auto& op : trx.operations ) db.current_fee_schedule().set_fee(op);
   trx.validate();
   PUSH_TX(db, trx, ~0);
   trx.operations.clear();
   verify_asset_supplies(db);
} FC_CAPTURE_AND_RETHROW( (mia)(producers) ) }

<<<<<<< HEAD
void database_fixture_base::publish_feed( const asset_object& mia, const account_object& by, const price_feed& f )
=======
void database_fixture::publish_feed( const asset_object& mia, const account_object& by, const price_feed& f,
                                     const optional<uint16_t> icr )
>>>>>>> 2f7c5e0b
{
   set_expiration( db, trx );
   trx.operations.clear();

   asset_publish_feed_operation op;
   op.publisher = by.id;
   op.asset_id = mia.id;
   op.feed = f;
   if( op.feed.core_exchange_rate.is_null() )
   {
      op.feed.core_exchange_rate = op.feed.settlement_price;
      if( db.head_block_time() > HARDFORK_480_TIME )
         op.feed.core_exchange_rate.quote.asset_id = asset_id_type();
   }
   op.extensions.value.initial_collateral_ratio = icr;
   trx.operations.emplace_back( std::move(op) );

   for( auto& op : trx.operations ) db.current_fee_schedule().set_fee(op);
   trx.validate();
   PUSH_TX(db, trx, ~0);
   trx.operations.clear();
   verify_asset_supplies(db);
}

<<<<<<< HEAD
/***
 * @brief helper method to add a price feed
 *
 * Adds a price feed for asset2, pushes the transaction, and generates the block
 *
 * @param publisher who is publishing the feed
 * @param asset1 the base asset
 * @param amount1 the amount of the base asset
 * @param asset2 the quote asset
 * @param amount2 the amount of the quote asset
 * @param core_id id of core (helps with core_exchange_rate)
 */
void database_fixture_base::publish_feed(const account_id_type& publisher,
=======
void database_fixture::publish_feed(const account_id_type& publisher,
>>>>>>> 2f7c5e0b
      const asset_id_type& asset1, int64_t amount1,
      const asset_id_type& asset2, int64_t amount2,
      const asset_id_type& core_id, const optional<uint16_t> icr)
{
   const asset_object& a1 = asset1(db);
   const asset_object& a2 = asset2(db);
   const asset_object& core = core_id(db);
   asset_publish_feed_operation op;
   op.publisher = publisher;
   op.asset_id = asset2;
   op.feed.settlement_price = ~price(a1.amount(amount1),a2.amount(amount2));
   op.feed.core_exchange_rate = ~price(core.amount(amount1), a2.amount(amount2));
   op.extensions.value.initial_collateral_ratio = icr;
   trx.operations.clear();
   trx.operations.emplace_back(std::move(op));
   for( auto& op : trx.operations ) db.current_fee_schedule().set_fee(op);
   set_expiration( db, trx );
   PUSH_TX( db, trx, ~0);
   verify_asset_supplies(db);
   generate_block();
   trx.clear();
}

void database_fixture_base::force_global_settle( const asset_object& what, const price& p )
{ try {
   set_expiration( db, trx );
   trx.operations.clear();
   asset_global_settle_operation sop;
   sop.issuer = what.issuer;
   sop.asset_to_settle = what.id;
   sop.settle_price = p;
   trx.operations.push_back(sop);
   for( auto& op : trx.operations ) db.current_fee_schedule().set_fee(op);
   trx.validate();
   PUSH_TX(db, trx, ~0);
   trx.operations.clear();
   verify_asset_supplies(db);
} FC_CAPTURE_AND_RETHROW( (what)(p) ) }

operation_result database_fixture_base::force_settle( const account_object& who, asset what )
{ try {
   set_expiration( db, trx );
   trx.operations.clear();
   asset_settle_operation sop;
   sop.account = who.id;
   sop.amount = what;
   trx.operations.push_back(sop);
   for( auto& op : trx.operations ) db.current_fee_schedule().set_fee(op);
   trx.validate();
   processed_transaction ptx = PUSH_TX(db, trx, ~0);
   const operation_result& op_result = ptx.operation_results.front();
   trx.operations.clear();
   verify_asset_supplies(db);
   return op_result;
} FC_CAPTURE_AND_RETHROW( (who)(what) ) }

const call_order_object* database_fixture_base::borrow( const account_object& who, asset what, asset collateral,
                                                   optional<uint16_t> target_cr )
{ try {
   set_expiration( db, trx );
   trx.operations.clear();
   call_order_update_operation update = {};
   update.funding_account = who.id;
   update.delta_collateral = collateral;
   update.delta_debt = what;
   update.extensions.value.target_collateral_ratio = target_cr;
   trx.operations.push_back(update);
   for( auto& op : trx.operations ) db.current_fee_schedule().set_fee(op);
   trx.validate();
   PUSH_TX(db, trx, ~0);
   trx.operations.clear();
   verify_asset_supplies(db);

   auto& call_idx = db.get_index_type<call_order_index>().indices().get<by_account>();
   auto itr = call_idx.find( boost::make_tuple(who.id, what.asset_id) );
   const call_order_object* call_obj = nullptr;

   if( itr != call_idx.end() )
      call_obj = &*itr;
   return call_obj;
} FC_CAPTURE_AND_RETHROW( (who.name)(what)(collateral)(target_cr) ) }

void database_fixture_base::cover(const account_object& who, asset what, asset collateral, optional<uint16_t> target_cr)
{ try {
   set_expiration( db, trx );
   trx.operations.clear();
   call_order_update_operation update = {};
   update.funding_account = who.id;
   update.delta_collateral = -collateral;
   update.delta_debt = -what;
   update.extensions.value.target_collateral_ratio = target_cr;
   trx.operations.push_back(update);
   for( auto& op : trx.operations ) db.current_fee_schedule().set_fee(op);
   trx.validate();
   PUSH_TX(db, trx, ~0);
   trx.operations.clear();
   verify_asset_supplies(db);
} FC_CAPTURE_AND_RETHROW( (who.name)(what)(collateral)(target_cr) ) }

void database_fixture_base::bid_collateral(const account_object& who, const asset& to_bid, const asset& to_cover)
{ try {
   set_expiration( db, trx );
   trx.operations.clear();
   bid_collateral_operation bid;
   bid.bidder = who.id;
   bid.additional_collateral = to_bid;
   bid.debt_covered = to_cover;
   trx.operations.push_back(bid);
   for( auto& op : trx.operations ) db.current_fee_schedule().set_fee(op);
   trx.validate();
   PUSH_TX(db, trx, ~0);
   trx.operations.clear();
   verify_asset_supplies(db);
} FC_CAPTURE_AND_RETHROW( (who.name)(to_bid)(to_cover) ) }

void database_fixture_base::fund_fee_pool( const account_object& from, const asset_object& asset_to_fund, const share_type amount )
{
   asset_fund_fee_pool_operation fund;
   fund.from_account = from.id;
   fund.asset_id = asset_to_fund.id;
   fund.amount = amount;
   trx.operations.clear();
   trx.operations.push_back( fund );

   for( auto& op : trx.operations ) db.current_fee_schedule().set_fee(op);
   trx.validate();
   set_expiration( db, trx );
   PUSH_TX(db, trx, ~0);
   trx.operations.clear();
   verify_asset_supplies(db);
}

<<<<<<< HEAD
void database_fixture_base::enable_fees()
=======
ticket_create_operation database_fixture::make_ticket_create_op( account_id_type account, ticket_type type,
                                                                 const asset& amount ) const
{
   ticket_create_operation op;
   op.account = account;
   op.target_type = static_cast<uint8_t>(type);
   op.amount = amount;
   return op;
}

const ticket_object& database_fixture::create_ticket( account_id_type account, ticket_type type,
                                                      const asset& amount )
{
   ticket_create_operation op = make_ticket_create_op( account, type, amount );
   trx.operations.clear();
   trx.operations.push_back( op );

   for( auto& o : trx.operations ) db.current_fee_schedule().set_fee(o);
   trx.validate();
   set_expiration( db, trx );
   processed_transaction ptx = PUSH_TX(db, trx, ~0);
   const operation_result& op_result = ptx.operation_results.front();
   trx.operations.clear();
   verify_asset_supplies(db);
   return db.get<ticket_object>( op_result.get<object_id_type>() );
}

ticket_update_operation database_fixture::make_ticket_update_op( const ticket_object& ticket, ticket_type type,
                                                                 const optional<asset>& amount ) const
{
   ticket_update_operation op;
   op.ticket = ticket.id;
   op.account = ticket.account;
   op.target_type = static_cast<uint8_t>(type);
   op.amount_for_new_target = amount;
   return op;
}

generic_operation_result database_fixture::update_ticket( const ticket_object& ticket, ticket_type type,
                                                          const optional<asset>& amount )
{
   ticket_update_operation op = make_ticket_update_op( ticket, type, amount );
   trx.operations.clear();
   trx.operations.push_back( op );

   for( auto& o : trx.operations ) db.current_fee_schedule().set_fee(o);
   trx.validate();
   set_expiration( db, trx );
   processed_transaction ptx = PUSH_TX(db, trx, ~0);
   const operation_result& op_result = ptx.operation_results.front();
   trx.operations.clear();
   verify_asset_supplies(db);
   return op_result.get<generic_operation_result>();
}

liquidity_pool_create_operation database_fixture::make_liquidity_pool_create_op(
                                                  account_id_type account, asset_id_type asset_a,
                                                  asset_id_type asset_b, asset_id_type share_asset,
                                                  uint16_t taker_fee_percent, uint16_t withdrawal_fee_percent )const
{
   liquidity_pool_create_operation op;
   op.account = account;
   op.asset_a = asset_a;
   op.asset_b = asset_b;
   op.share_asset = share_asset;
   op.taker_fee_percent = taker_fee_percent;
   op.withdrawal_fee_percent = withdrawal_fee_percent;
   return op;
}

const liquidity_pool_object& database_fixture::create_liquidity_pool( account_id_type account, asset_id_type asset_a,
                                                  asset_id_type asset_b, asset_id_type share_asset,
                                                  uint16_t taker_fee_percent, uint16_t withdrawal_fee_percent )
{
   liquidity_pool_create_operation op = make_liquidity_pool_create_op( account, asset_a, asset_b, share_asset,
                                                                       taker_fee_percent, withdrawal_fee_percent );
   trx.operations.clear();
   trx.operations.push_back( op );

   for( auto& o : trx.operations ) db.current_fee_schedule().set_fee(o);
   trx.validate();
   set_expiration( db, trx );
   processed_transaction ptx = PUSH_TX(db, trx, ~0);
   const operation_result& op_result = ptx.operation_results.front();
   trx.operations.clear();
   verify_asset_supplies(db);
   return db.get<liquidity_pool_object>( *op_result.get<generic_operation_result>().new_objects.begin() );
}

liquidity_pool_delete_operation database_fixture::make_liquidity_pool_delete_op( account_id_type account,
                                                  liquidity_pool_id_type pool )const
{
   liquidity_pool_delete_operation op;
   op.account = account;
   op.pool = pool;
   return op;
}

generic_operation_result database_fixture::delete_liquidity_pool( account_id_type account,
                                                  liquidity_pool_id_type pool )
{
   liquidity_pool_delete_operation op = make_liquidity_pool_delete_op( account, pool );
   trx.operations.clear();
   trx.operations.push_back( op );

   for( auto& o : trx.operations ) db.current_fee_schedule().set_fee(o);
   trx.validate();
   set_expiration( db, trx );
   processed_transaction ptx = PUSH_TX(db, trx, ~0);
   const operation_result& op_result = ptx.operation_results.front();
   trx.operations.clear();
   verify_asset_supplies(db);
   return op_result.get<generic_operation_result>();
}

liquidity_pool_deposit_operation database_fixture::make_liquidity_pool_deposit_op( account_id_type account,
                                                  liquidity_pool_id_type pool, const asset& amount_a,
                                                  const asset& amount_b )const
{
   liquidity_pool_deposit_operation op;
   op.account = account;
   op.pool = pool;
   op.amount_a = amount_a;
   op.amount_b = amount_b;
   return op;
}

generic_exchange_operation_result database_fixture::deposit_to_liquidity_pool( account_id_type account,
                                                  liquidity_pool_id_type pool, const asset& amount_a,
                                                  const asset& amount_b )
{
   liquidity_pool_deposit_operation op = make_liquidity_pool_deposit_op( account, pool, amount_a, amount_b );
   trx.operations.clear();
   trx.operations.push_back( op );

   for( auto& o : trx.operations ) db.current_fee_schedule().set_fee(o);
   trx.validate();
   set_expiration( db, trx );
   processed_transaction ptx = PUSH_TX(db, trx, ~0);
   const operation_result& op_result = ptx.operation_results.front();
   trx.operations.clear();
   verify_asset_supplies(db);
   return op_result.get<generic_exchange_operation_result>();
}

liquidity_pool_withdraw_operation database_fixture::make_liquidity_pool_withdraw_op( account_id_type account,
                                                  liquidity_pool_id_type pool, const asset& share_amount )const
{
   liquidity_pool_withdraw_operation op;
   op.account = account;
   op.pool = pool;
   op.share_amount = share_amount;
   return op;
}

generic_exchange_operation_result database_fixture::withdraw_from_liquidity_pool( account_id_type account,
                                                  liquidity_pool_id_type pool, const asset& share_amount )
{
   liquidity_pool_withdraw_operation op = make_liquidity_pool_withdraw_op( account, pool, share_amount );
   trx.operations.clear();
   trx.operations.push_back( op );

   for( auto& o : trx.operations ) db.current_fee_schedule().set_fee(o);
   trx.validate();
   set_expiration( db, trx );
   processed_transaction ptx = PUSH_TX(db, trx, ~0);
   const operation_result& op_result = ptx.operation_results.front();
   trx.operations.clear();
   verify_asset_supplies(db);
   return op_result.get<generic_exchange_operation_result>();
}

liquidity_pool_exchange_operation database_fixture::make_liquidity_pool_exchange_op( account_id_type account,
                                                  liquidity_pool_id_type pool, const asset& amount_to_sell,
                                                  const asset& min_to_receive )const
{
   liquidity_pool_exchange_operation op;
   op.account = account;
   op.pool = pool;
   op.amount_to_sell = amount_to_sell;
   op.min_to_receive = min_to_receive;
   return op;
}

generic_exchange_operation_result database_fixture::exchange_with_liquidity_pool( account_id_type account,
                                                  liquidity_pool_id_type pool, const asset& amount_to_sell,
                                                  const asset& min_to_receive )
{
   liquidity_pool_exchange_operation op = make_liquidity_pool_exchange_op( account, pool, amount_to_sell,
                                                                           min_to_receive );
   trx.operations.clear();
   trx.operations.push_back( op );

   for( auto& o : trx.operations ) db.current_fee_schedule().set_fee(o);
   trx.validate();
   set_expiration( db, trx );
   processed_transaction ptx = PUSH_TX(db, trx, ~0);
   const operation_result& op_result = ptx.operation_results.front();
   trx.operations.clear();
   verify_asset_supplies(db);
   return op_result.get<generic_exchange_operation_result>();
}


void database_fixture::enable_fees()
>>>>>>> 2f7c5e0b
{
   db.modify(global_property_id_type()(db), [](global_property_object& gpo)
   {
      gpo.parameters.get_mutable_fees() = fee_schedule::get_default();
   });
}

void database_fixture_base::upgrade_to_lifetime_member(account_id_type account)
{
   upgrade_to_lifetime_member(account(db));
}

void database_fixture_base::upgrade_to_lifetime_member( const account_object& account )
{
   try
   {
      account_upgrade_operation op;
      op.account_to_upgrade = account.get_id();
      op.upgrade_to_lifetime_member = true;
      op.fee = db.get_global_properties().parameters.get_current_fees().calculate_fee(op);
      trx.operations = {op};
      PUSH_TX(db, trx, ~0);
      FC_ASSERT( op.account_to_upgrade(db).is_lifetime_member() );
      trx.clear();
      verify_asset_supplies(db);
   }
   FC_CAPTURE_AND_RETHROW((account))
}

void database_fixture_base::upgrade_to_annual_member(account_id_type account)
{
   upgrade_to_annual_member(account(db));
}

void database_fixture_base::upgrade_to_annual_member(const account_object& account)
{
   try {
      account_upgrade_operation op;
      op.account_to_upgrade = account.get_id();
      op.fee = db.get_global_properties().parameters.get_current_fees().calculate_fee(op);
      trx.operations = {op};
      PUSH_TX(db, trx, ~0);
      FC_ASSERT( op.account_to_upgrade(db).is_member(db.head_block_time()) );
      trx.clear();
      verify_asset_supplies(db);
   } FC_CAPTURE_AND_RETHROW((account))
}

void database_fixture_base::print_market( const string& syma, const string& symb )const
{
   const auto& limit_idx = db.get_index_type<limit_order_index>();
   const auto& price_idx = limit_idx.indices().get<by_price>();

   cerr << std::fixed;
   cerr.precision(5);
   cerr << std::setw(10) << std::left  << "NAME"      << " ";
   cerr << std::setw(16) << std::right << "FOR SALE"  << " ";
   cerr << std::setw(16) << std::right << "FOR WHAT"  << " ";
   cerr << std::setw(10) << std::right << "PRICE (S/W)"   << " ";
   cerr << std::setw(10) << std::right << "1/PRICE (W/S)" << "\n";
   cerr << string(70, '=') << std::endl;
   auto cur = price_idx.begin();
   while( cur != price_idx.end() )
   {
      cerr << std::setw( 10 ) << std::left   << cur->seller(db).name << " ";
      cerr << std::setw( 10 ) << std::right  << cur->for_sale.value << " ";
      cerr << std::setw( 5 )  << std::left   << cur->amount_for_sale().asset_id(db).symbol << " ";
      cerr << std::setw( 10 ) << std::right  << cur->amount_to_receive().amount.value << " ";
      cerr << std::setw( 5 )  << std::left   << cur->amount_to_receive().asset_id(db).symbol << " ";
      cerr << std::setw( 10 ) << std::right  << cur->sell_price.to_real() << " ";
      cerr << std::setw( 10 ) << std::right  << (~cur->sell_price).to_real() << " ";
      cerr << "\n";
      ++cur;
   }
}

string database_fixture_base::pretty( const asset& a )const
{
  std::stringstream ss;
  ss << a.amount.value << " ";
  ss << a.asset_id(db).symbol;
  return ss.str();
}

void database_fixture_base::print_limit_order( const limit_order_object& cur )const
{
  std::cout << std::setw(10) << cur.seller(db).name << " ";
  std::cout << std::setw(10) << "LIMIT" << " ";
  std::cout << std::setw(16) << pretty( cur.amount_for_sale() ) << " ";
  std::cout << std::setw(16) << pretty( cur.amount_to_receive() ) << " ";
  std::cout << std::setw(16) << cur.sell_price.to_real() << " ";
}

void database_fixture_base::print_call_orders()const
{
  cout << std::fixed;
  cout.precision(5);
  cout << std::setw(10) << std::left  << "NAME"      << " ";
  cout << std::setw(10) << std::right << "TYPE"      << " ";
  cout << std::setw(16) << std::right << "DEBT"  << " ";
  cout << std::setw(16) << std::right << "COLLAT"  << " ";
  cout << std::setw(16) << std::right << "CALL PRICE(D/C)"     << " ";
  cout << std::setw(16) << std::right << "~CALL PRICE(C/D)"     << " ";
  cout << std::setw(16) << std::right << "SWAN(D/C)"     << " ";
  cout << std::setw(16) << std::right << "SWAN(C/D)"     << "\n";
  cout << string(70, '=');

  for( const call_order_object& o : db.get_index_type<call_order_index>().indices() )
  {
     std::cout << "\n";
     cout << std::setw( 10 ) << std::left   << o.borrower(db).name << " ";
     cout << std::setw( 16 ) << std::right  << pretty( o.get_debt() ) << " ";
     cout << std::setw( 16 ) << std::right  << pretty( o.get_collateral() ) << " ";
     cout << std::setw( 16 ) << std::right  << o.call_price.to_real() << " ";
     cout << std::setw( 16 ) << std::right  << (~o.call_price).to_real() << " ";
     cout << std::setw( 16 ) << std::right  << (o.get_debt()/o.get_collateral()).to_real() << " ";
     cout << std::setw( 16 ) << std::right  << (~(o.get_debt()/o.get_collateral())).to_real() << " ";
  }
     std::cout << "\n";
}

void database_fixture_base::print_joint_market( const string& syma, const string& symb )const
{
  cout << std::fixed;
  cout.precision(5);

  cout << std::setw(10) << std::left  << "NAME"      << " ";
  cout << std::setw(10) << std::right << "TYPE"      << " ";
  cout << std::setw(16) << std::right << "FOR SALE"  << " ";
  cout << std::setw(16) << std::right << "FOR WHAT"  << " ";
  cout << std::setw(16) << std::right << "PRICE (S/W)" << "\n";
  cout << string(70, '=');

  const auto& limit_idx = db.get_index_type<limit_order_index>();
  const auto& limit_price_idx = limit_idx.indices().get<by_price>();

  auto limit_itr = limit_price_idx.begin();
  while( limit_itr != limit_price_idx.end() )
  {
     std::cout << std::endl;
     print_limit_order( *limit_itr );
     ++limit_itr;
  }
}

int64_t database_fixture_base::get_balance( account_id_type account, asset_id_type a )const
{
  return db.get_balance(account, a).amount.value;
}

int64_t database_fixture_base::get_balance( const account_object& account, const asset_object& a )const
{
  return db.get_balance(account.get_id(), a.get_id()).amount.value;
}

int64_t database_fixture_base::get_market_fee_reward( account_id_type account_id, asset_id_type asset_id)const
{
   return db.get_market_fee_vesting_balance(account_id, asset_id).amount.value;
}

int64_t database_fixture_base::get_market_fee_reward( const account_object& account, const asset_object& asset )const
{
  return get_market_fee_reward(account.get_id(), asset.get_id());
}

vector< operation_history_object > database_fixture_base::get_operation_history( account_id_type account_id )const
{
   vector< operation_history_object > result;
   const auto& stats = account_id(db).statistics(db);
   if(stats.most_recent_op == account_transaction_history_id_type())
      return result;

   const account_transaction_history_object* node = &stats.most_recent_op(db);
   while( true )
   {
      result.push_back( node->operation_id(db) );
      if(node->next == account_transaction_history_id_type())
         break;
      node = db.find(node->next);
   }
   return result;
}

vector< graphene::market_history::order_history_object > database_fixture_base::get_market_order_history( asset_id_type a, asset_id_type b )const
{
   const auto& history_idx = db.get_index_type<graphene::market_history::history_index>().indices().get<graphene::market_history::by_key>();
   graphene::market_history::history_key hkey;
   if( a > b ) std::swap(a,b);
   hkey.base = a;
   hkey.quote = b;
   hkey.sequence = std::numeric_limits<int64_t>::min();
   auto itr = history_idx.lower_bound( hkey );
   vector<graphene::market_history::order_history_object> result;
   while( itr != history_idx.end())
   {
       result.push_back( *itr );
       ++itr;
   }
   return result;
}

flat_map< uint64_t, graphene::chain::fee_parameters > database_fixture_base::get_htlc_fee_parameters()
{
   flat_map<uint64_t, graphene::chain::fee_parameters> ret_val;

   htlc_create_operation::fee_parameters_type create_param;
   create_param.fee_per_day = 2 * GRAPHENE_BLOCKCHAIN_PRECISION;
   create_param.fee = 2 * GRAPHENE_BLOCKCHAIN_PRECISION;
   ret_val[((operation)htlc_create_operation()).which()] = create_param;

   htlc_redeem_operation::fee_parameters_type redeem_param;
   redeem_param.fee = 2 * GRAPHENE_BLOCKCHAIN_PRECISION;
   redeem_param.fee_per_kb = 2 * GRAPHENE_BLOCKCHAIN_PRECISION;
   ret_val[((operation)htlc_redeem_operation()).which()] = redeem_param;

   htlc_extend_operation::fee_parameters_type extend_param;
   extend_param.fee = 2 * GRAPHENE_BLOCKCHAIN_PRECISION;
   extend_param.fee_per_day = 2 * GRAPHENE_BLOCKCHAIN_PRECISION;
   ret_val[((operation)htlc_extend_operation()).which()] = extend_param;

   // set the transfer kb fee to something other than default, to verify we're looking
   // at the correct fee
   transfer_operation::fee_parameters_type transfer_param;
   transfer_param.price_per_kbyte *= 2;
   ret_val[ ((operation)transfer_operation()).which() ] = transfer_param;

   return ret_val;
}

void database_fixture_base::set_htlc_committee_parameters()
{
   // htlc fees
   // get existing fee_schedule
   const chain_parameters& existing_params = db.get_global_properties().parameters;
   const fee_schedule_type& existing_fee_schedule = *(existing_params.current_fees);
   // create a new fee_shedule
   std::shared_ptr<fee_schedule_type> new_fee_schedule = std::make_shared<fee_schedule_type>();
   new_fee_schedule->scale = GRAPHENE_100_PERCENT;
   // replace the old with the new
   flat_map<uint64_t, graphene::chain::fee_parameters> htlc_fees = get_htlc_fee_parameters();
   for(auto param : existing_fee_schedule.parameters)
   {
      auto itr = htlc_fees.find(param.which());
      if (itr == htlc_fees.end()) {
         // Only define fees for operations which are already forked in!
         if (hardfork_visitor(db.head_block_time()).visit(param.which()))
            new_fee_schedule->parameters.insert(param);
      } else {
         new_fee_schedule->parameters.insert( (*itr).second);
      }
   }
   // htlc parameters
   proposal_create_operation cop = proposal_create_operation::committee_proposal(
         db.get_global_properties().parameters, db.head_block_time());
   cop.fee_paying_account = GRAPHENE_TEMP_ACCOUNT;
   cop.expiration_time = db.head_block_time() + *cop.review_period_seconds + 10;
   committee_member_update_global_parameters_operation uop;
   graphene::chain::htlc_options new_params;
   new_params.max_preimage_size = 19200;
   new_params.max_timeout_secs = 60 * 60 * 24 * 28;
   uop.new_parameters.extensions.value.updatable_htlc_options = new_params;
   uop.new_parameters.current_fees = new_fee_schedule;
   cop.proposed_ops.emplace_back(uop);

   trx.operations.clear();
   trx.operations.push_back(cop);
   graphene::chain::processed_transaction proc_trx = db.push_transaction(trx);
   trx.clear();
   proposal_id_type good_proposal_id = proc_trx.operation_results[0].get<object_id_type>();

   proposal_update_operation puo;
   puo.proposal = good_proposal_id;
   puo.fee_paying_account = GRAPHENE_TEMP_ACCOUNT;
   puo.key_approvals_to_add.emplace( init_account_priv_key.get_public_key() );
   trx.operations.push_back(puo);
   sign( trx, init_account_priv_key );
   db.push_transaction(trx);
   trx.clear();

   generate_blocks( good_proposal_id( db ).expiration_time + 5 );
   generate_blocks( db.get_dynamic_global_properties().next_maintenance_time );
   generate_block();   // get the maintenance skip slots out of the way

}

namespace test {

void set_expiration( const database& db, transaction& tx )
{
   const chain_parameters& params = db.get_global_properties().parameters;
   tx.set_reference_block(db.head_block_id());
   tx.set_expiration( db.head_block_time() + fc::seconds( params.block_interval * (params.maintenance_skip_slots + 1) * 3 ) );
   return;
}

bool _push_block( database& db, const signed_block& b, uint32_t skip_flags /* = 0 */ )
{
   return db.push_block( b, skip_flags);
}

processed_transaction _push_transaction( database& db, const signed_transaction& tx, uint32_t skip_flags /* = 0 */ )
{ try {
   auto pt = db.push_transaction( precomputable_transaction(tx), skip_flags );
   database_fixture_base::verify_asset_supplies(db);
   return pt;
} FC_CAPTURE_AND_RETHROW((tx)) }

} // graphene::chain::test

} } // graphene::chain<|MERGE_RESOLUTION|>--- conflicted
+++ resolved
@@ -87,7 +87,6 @@
    }
 } FC_LOG_AND_RETHROW() }
 
-<<<<<<< HEAD
 database_fixture_base::~database_fixture_base()
 {
    try {
@@ -106,21 +105,42 @@
    } catch (...) {
       BOOST_FAIL( "Uncaught exception in ~database_fixture" );
    }
-}
-=======
-   const auto current_test_name = buf::current_test_case().p_name.value;
-   const auto current_test_suite_id = buf::current_test_case().p_parent_id;
-   const auto current_suite_name = buf::get<boost::unit_test::test_suite>(current_test_suite_id).p_name.value;
-
-   auto mhplugin = app.register_plugin<graphene::market_history::market_history_plugin>(true);
-   auto goplugin = app.register_plugin<graphene::grouped_orders::grouped_orders_plugin>(true);
-
-   init_account_pub_key = init_account_priv_key.get_public_key();
-
-   boost::program_options::variables_map options;
-
-   genesis_state.initial_timestamp = initial_timestamp;
->>>>>>> 2f7c5e0b
+
+   // cleanup data in ES
+   if( !es_index_prefix.empty() || !es_obj_index_prefix.empty() )
+   {
+      CURL *curl; // curl handler
+      curl = curl_easy_init();
+      curl_easy_setopt(curl, CURLOPT_SSLVERSION, CURL_SSLVERSION_TLSv1_2);
+
+      graphene::utilities::ES es;
+      es.curl = curl;
+      es.elasticsearch_url = GRAPHENE_TESTING_ES_URL;
+
+      if( !es_index_prefix.empty() )
+      {
+         es.index_prefix = es_index_prefix;
+         // delete all
+         try {
+            graphene::utilities::deleteAll(es);
+         } catch (...) {
+            // nothing to do
+         }
+      }
+
+      if( !es_obj_index_prefix.empty() )
+      {
+         es.index_prefix = es_obj_index_prefix;
+         // delete all
+         try {
+            graphene::utilities::deleteAll(es);
+         } catch (...) {
+            // nothing to do
+         }
+      }
+   }
+
+}
 
 void database_fixture_base::init_genesis( database_fixture_base& fixture )
 {
@@ -154,6 +174,7 @@
    init_mpa1.accumulated_fees = 0;
    init_mpa1.is_bitasset = true;
    fixture.genesis_state.initial_assets.push_back( init_mpa1 );
+   // TODO add initial UIA's; add initial short positions; test non-zero accumulated_fees
 }
 
 boost::program_options::variables_map database_fixture_base::init_options( database_fixture_base& fixture )
@@ -204,16 +225,12 @@
     options.insert(std::make_pair("api-limit-get-limit-orders", boost::program_options::variable_value(
        (uint64_t)350, false)));
    }
-<<<<<<< HEAD
-   if(fixture.current_test_name =="api_limit_get_call_orders")
-=======
-   if(current_test_name =="api_limit_get_limit_orders_by_account")
+   if(fixture.current_test_name =="api_limit_get_limit_orders_by_account")
    {
     options.insert(std::make_pair("api-limit-get-limit-orders-by-account", boost::program_options::variable_value(
        (uint64_t)150, false)));
    }
-   if(current_test_name =="api_limit_get_call_orders")
->>>>>>> 2f7c5e0b
+   if(fixture.current_test_name =="api_limit_get_call_orders")
    {
     options.insert(std::make_pair("api-limit-get-call-orders", boost::program_options::variable_value(
        (uint64_t)350, false)));
@@ -228,16 +245,7 @@
     options.insert(std::make_pair("api-limit-get-order-book", boost::program_options::variable_value(
        (uint64_t)80, false)));
    }
-<<<<<<< HEAD
-   if( fixture.current_test_name == "asset_in_collateral" )
-   {
-    options.insert( std::make_pair( "plugins",
-                                    boost::program_options::variable_value( string("api_helper_indexes"), false ) ) );
-   }
    if(fixture.current_test_name =="api_limit_lookup_accounts")
-=======
-   if(current_test_name =="api_limit_lookup_accounts")
->>>>>>> 2f7c5e0b
    {
       options.insert(std::make_pair("api-limit-lookup-accounts", boost::program_options::variable_value
          ((uint64_t)200, false)));
@@ -304,14 +312,9 @@
       options.insert(std::make_pair("api-limit-get-full-accounts-lists", boost::program_options::variable_value
          ((uint64_t)120, false)));
    }
-<<<<<<< HEAD
-      // add account tracking for ahplugin for special test case with track-account enabled
+
+   // add account tracking for ahplugin for special test case with track-account enabled
    if( !options.count("track-account") && fixture.current_test_name == "track_account") {
-=======
-
-   // add account tracking for ahplugin for special test case with track-account enabled
-   if( !options.count("track-account") && current_test_name == "track_account") {
->>>>>>> 2f7c5e0b
       std::vector<std::string> track_account;
       std::string track = "\"1.2.17\"";
       track_account.push_back(track);
@@ -332,25 +335,11 @@
           || fixture.current_test_name == "track_votes_committee_disabled") {
       fixture.app.chain_database()->enable_standby_votes_tracking( false );
    }
-<<<<<<< HEAD
-   if(fixture.current_test_name == "elasticsearch_account_history" || fixture.current_test_name == "elasticsearch_suite" ||
-      fixture.current_test_name == "elasticsearch_history_api") {
-      auto esplugin = fixture.app.register_plugin<graphene::elasticsearch::elasticsearch_plugin>();
-      esplugin->plugin_set_app(&fixture.app);
-
-      options.insert(std::make_pair("elasticsearch-node-url", boost::program_options::variable_value(string("http://localhost:9200/"), false)));
-      options.insert(std::make_pair("elasticsearch-bulk-replay", boost::program_options::variable_value(uint32_t(2), false)));
-      options.insert(std::make_pair("elasticsearch-bulk-sync", boost::program_options::variable_value(uint32_t(2), false)));
-      options.insert(std::make_pair("elasticsearch-start-es-after-block", boost::program_options::variable_value(uint32_t(0), false)));
-      options.insert(std::make_pair("elasticsearch-visitor", boost::program_options::variable_value(false, false)));
-      options.insert(std::make_pair("elasticsearch-operation-object", boost::program_options::variable_value(true, false)));
-      options.insert(std::make_pair("elasticsearch-operation-string", boost::program_options::variable_value(true, false)));
-      options.insert(std::make_pair("elasticsearch-mode", boost::program_options::variable_value(uint16_t(2), false)));
-=======
    // load ES or AH, but not both
-   if(current_test_name == "elasticsearch_account_history" || current_test_name == "elasticsearch_suite" ||
-         current_test_name == "elasticsearch_history_api") {
-      auto esplugin = app.register_plugin<graphene::elasticsearch::elasticsearch_plugin>(true);
+   if(fixture.current_test_name == "elasticsearch_account_history" ||
+         fixture.current_test_name == "elasticsearch_suite" ||
+         fixture.current_test_name == "elasticsearch_history_api") {
+      auto esplugin = fixture.app.register_plugin<graphene::elasticsearch::elasticsearch_plugin>(true);
 
       options.insert(std::make_pair("elasticsearch-node-url",
             boost::program_options::variable_value(GRAPHENE_TESTING_ES_URL, false)));
@@ -369,51 +358,23 @@
       options.insert(std::make_pair("elasticsearch-mode",
             boost::program_options::variable_value(uint16_t(2), false)));
 
-      es_index_prefix = string("bitshares-") + fc::to_string(uint64_t(rand())) + "-";
-      BOOST_TEST_MESSAGE( string("ES index prefix is ") + es_index_prefix );
+      fixture.es_index_prefix = string("bitshares-") + fc::to_string(uint64_t(rand())) + "-";
+      BOOST_TEST_MESSAGE( string("ES index prefix is ") + fixture.es_index_prefix );
       options.insert(std::make_pair("elasticsearch-index-prefix",
-            boost::program_options::variable_value(es_index_prefix, false)));
->>>>>>> 2f7c5e0b
+            boost::program_options::variable_value(fixture.es_index_prefix, false)));
 
       esplugin->plugin_initialize(options);
       esplugin->plugin_startup();
    }
    else if( fixture.current_suite_name != "performance_tests" )
    {
-<<<<<<< HEAD
-      auto ahplugin = fixture.app.register_plugin<graphene::account_history::account_history_plugin>();
-      ahplugin->plugin_set_app(&fixture.app);
+      auto ahplugin = fixture.app.register_plugin<graphene::account_history::account_history_plugin>(true);
       ahplugin->plugin_initialize(options);
       ahplugin->plugin_startup();
-
-      if(validation_current_test_name_for_setting_api_limit(fixture.current_test_name))
-      {
-          fixture.app.initialize(graphene::utilities::temp_directory_path(), options);
-          fixture.app.set_api_limit();
-      }
    }
 
    if(fixture.current_test_name == "elasticsearch_objects" || fixture.current_test_name == "elasticsearch_suite") {
-      auto esobjects_plugin = fixture.app.register_plugin<graphene::es_objects::es_objects_plugin>();
-      esobjects_plugin->plugin_set_app(&fixture.app);
-
-      options.insert(std::make_pair("es-objects-elasticsearch-url", boost::program_options::variable_value(string("http://localhost:9200/"), false)));
-      options.insert(std::make_pair("es-objects-bulk-replay", boost::program_options::variable_value(uint32_t(2), false)));
-      options.insert(std::make_pair("es-objects-bulk-sync", boost::program_options::variable_value(uint32_t(2), false)));
-      options.insert(std::make_pair("es-objects-proposals", boost::program_options::variable_value(true, false)));
-      options.insert(std::make_pair("es-objects-accounts", boost::program_options::variable_value(true, false)));
-      options.insert(std::make_pair("es-objects-assets", boost::program_options::variable_value(true, false)));
-      options.insert(std::make_pair("es-objects-balances", boost::program_options::variable_value(true, false)));
-      options.insert(std::make_pair("es-objects-limit-orders", boost::program_options::variable_value(true, false)));
-      options.insert(std::make_pair("es-objects-asset-bitasset", boost::program_options::variable_value(true, false)));
-=======
-      auto ahplugin = app.register_plugin<graphene::account_history::account_history_plugin>(true);
-      ahplugin->plugin_initialize(options);
-      ahplugin->plugin_startup();
-   }
-
-   if(current_test_name == "elasticsearch_objects" || current_test_name == "elasticsearch_suite") {
-      auto esobjects_plugin = app.register_plugin<graphene::es_objects::es_objects_plugin>(true);
+      auto esobjects_plugin = fixture.app.register_plugin<graphene::es_objects::es_objects_plugin>(true);
 
       options.insert(std::make_pair("es-objects-elasticsearch-url",
             boost::program_options::variable_value(GRAPHENE_TESTING_ES_URL, false)));
@@ -434,151 +395,53 @@
       options.insert(std::make_pair("es-objects-asset-bitasset",
             boost::program_options::variable_value(true, false)));
 
-      es_obj_index_prefix = string("objects-") + fc::to_string(uint64_t(rand())) + "-";
-      BOOST_TEST_MESSAGE( string("ES_OBJ index prefix is ") + es_obj_index_prefix );
+      fixture.es_obj_index_prefix = string("objects-") + fc::to_string(uint64_t(rand())) + "-";
+      BOOST_TEST_MESSAGE( string("ES_OBJ index prefix is ") + fixture.es_obj_index_prefix );
       options.insert(std::make_pair("es-objects-index-prefix",
-            boost::program_options::variable_value(es_obj_index_prefix, false)));
->>>>>>> 2f7c5e0b
+            boost::program_options::variable_value(fixture.es_obj_index_prefix, false)));
 
       esobjects_plugin->plugin_initialize(options);
       esobjects_plugin->plugin_startup();
    }
-<<<<<<< HEAD
-   else if( fixture.current_test_name == "asset_in_collateral"
+
+   if( fixture.current_test_name == "asset_in_collateral"
             || fixture.current_test_name == "htlc_database_api"
-            || fixture.current_suite_name == "database_api_tests" )
-   {
-      auto ahiplugin = fixture.app.register_plugin<graphene::api_helper_indexes::api_helper_indexes>();
-      ahiplugin->plugin_set_app(&fixture.app);
-=======
-
-   if( current_test_name == "asset_in_collateral"
-            || current_test_name == "htlc_database_api"
-            || current_test_name == "liquidity_pool_apis_test"
-            || current_suite_name == "database_api_tests"
-            || current_suite_name == "api_limit_tests" )
-   {
-      auto ahiplugin = app.register_plugin<graphene::api_helper_indexes::api_helper_indexes>(true);
->>>>>>> 2f7c5e0b
+            || fixture.current_test_name == "liquidity_pool_apis_test"
+            || fixture.current_suite_name == "database_api_tests"
+            || fixture.current_suite_name == "api_limit_tests" )
+   {
+      auto ahiplugin = fixture.app.register_plugin<graphene::api_helper_indexes::api_helper_indexes>(true);
       ahiplugin->plugin_initialize(options);
       ahiplugin->plugin_startup();
    }
 
-<<<<<<< HEAD
    if(fixture.current_test_name == "custom_operations_account_storage_map_test" ||
       fixture.current_test_name == "custom_operations_account_storage_list_test") {
-      auto custom_operations_plugin = fixture.app.register_plugin<graphene::custom_operations::custom_operations_plugin>();
-      custom_operations_plugin->plugin_set_app(&fixture.app);
-=======
-   if(current_test_name == "custom_operations_account_storage_map_test" ||
-      current_test_name == "custom_operations_account_storage_list_test") {
-      auto custom_operations_plugin = app.register_plugin<graphene::custom_operations::custom_operations_plugin>(true);
+      auto custom_operations_plugin =
+            fixture.app.register_plugin<graphene::custom_operations::custom_operations_plugin>(true);
       options.insert(std::make_pair("custom-operations-start-block", boost::program_options::variable_value(uint32_t(1), false)));
->>>>>>> 2f7c5e0b
       custom_operations_plugin->plugin_initialize(options);
       custom_operations_plugin->plugin_startup();
    }
 
    options.insert(std::make_pair("bucket-size", boost::program_options::variable_value(string("[15]"),false)));
-<<<<<<< HEAD
-
-   auto mhplugin = fixture.app.register_plugin<graphene::market_history::market_history_plugin>();
-   auto goplugin = fixture.app.register_plugin<graphene::grouped_orders::grouped_orders_plugin>();
-   mhplugin->plugin_set_app(&fixture.app);
+
+   // apply api limits, initialize the "has_market_history_plugin" variable and etc in app_options
+   fixture.app.initialize(graphene::utilities::temp_directory_path(), options);
+
+   auto mhplugin = fixture.app.register_plugin<graphene::market_history::market_history_plugin>(true);
+   auto goplugin = fixture.app.register_plugin<graphene::grouped_orders::grouped_orders_plugin>(true);
+
    mhplugin->plugin_initialize(options);
-
-   goplugin->plugin_set_app(&fixture.app);
-=======
-
-   // apply api limits, initialize the "has_market_history_plugin" variable and etc in app_options
-   app.initialize(graphene::utilities::temp_directory_path(), options);
-
-   mhplugin->plugin_initialize(options);
->>>>>>> 2f7c5e0b
    goplugin->plugin_initialize(options);
 
    mhplugin->plugin_startup();
    goplugin->plugin_startup();
 
-<<<<<<< HEAD
    return options;
 }
 
 void database_fixture_base::vote_for_committee_and_witnesses(uint16_t num_committee, uint16_t num_witness)
-=======
-   generate_block();
-
-   asset_id_type mpa1_id(1);
-   BOOST_REQUIRE( mpa1_id(db).is_market_issued() );
-   BOOST_CHECK( mpa1_id(db).bitasset_data(db).asset_id == mpa1_id );
-
-   set_expiration( db, trx );
-
-   } catch ( const fc::exception& e )
-   {
-      edump( (e.to_detail_string()) );
-      throw;
-   }
-
-}
-
-database_fixture::~database_fixture()
-{ 
-   try {
-      // If we're unwinding due to an exception, don't do any more checks.
-      // This way, boost test's last checkpoint tells us approximately where the error was.
-      if( !std::uncaught_exception() )
-      {
-         verify_asset_supplies(db);
-         BOOST_CHECK( db.get_node_properties().skip_flags == database::skip_nothing );
-      }
-
-   } catch (fc::exception& ex) {
-      BOOST_FAIL( std::string("fc::exception in ~database_fixture: ") + ex.to_detail_string() );
-   } catch (std::exception& e) {
-      BOOST_FAIL( std::string("std::exception in ~database_fixture:") + e.what() );
-   } catch (...) {
-      BOOST_FAIL( "Uncaught exception in ~database_fixture" );
-   }
-
-   // cleanup data in ES
-   if( !es_index_prefix.empty() || !es_obj_index_prefix.empty() )
-   {
-      CURL *curl; // curl handler
-      curl = curl_easy_init();
-      curl_easy_setopt(curl, CURLOPT_SSLVERSION, CURL_SSLVERSION_TLSv1_2);
-
-      graphene::utilities::ES es;
-      es.curl = curl;
-      es.elasticsearch_url = GRAPHENE_TESTING_ES_URL;
-
-      if( !es_index_prefix.empty() )
-      {
-         es.index_prefix = es_index_prefix;
-         // delete all
-         try {
-            graphene::utilities::deleteAll(es);
-         } catch (...) {
-            // nothing to do
-         }
-      }
-
-      if( !es_obj_index_prefix.empty() )
-      {
-         es.index_prefix = es_obj_index_prefix;
-         // delete all
-         try {
-            graphene::utilities::deleteAll(es);
-         } catch (...) {
-            // nothing to do
-         }
-      }
-   }
-
-} 
-
-void database_fixture::vote_for_committee_and_witnesses(uint16_t num_committee, uint16_t num_witness)
->>>>>>> 2f7c5e0b
 { try {
 
    auto &init0 = get_account("init0");
@@ -633,36 +496,8 @@
    //    to workaround issue #46
    return "anon-acct-x" + std::to_string( anon_acct_count++ );
 }
-<<<<<<< HEAD
-bool database_fixture_base::validation_current_test_name_for_setting_api_limit( const string& current_test_name )
-{
-   vector <string> valid_testcase {"api_limit_get_account_history_operations","api_limit_get_account_history"
-      ,"api_limit_get_grouped_limit_orders","api_limit_get_relative_account_history"
-      ,"api_limit_get_account_history_by_operations","api_limit_get_asset_holders"
-      ,"api_limit_get_key_references","api_limit_get_limit_orders"
-      ,"api_limit_get_call_orders","api_limit_get_settle_orders"
-      ,"api_limit_get_order_book","api_limit_lookup_accounts"
-      ,"api_limit_lookup_witness_accounts","api_limit_lookup_committee_member_accounts"
-      ,"api_limit_lookup_vote_ids","api_limit_get_account_limit_orders"
-      ,"api_limit_get_collateral_bids","api_limit_get_top_markets"
-      ,"api_limit_get_trade_history", "api_limit_get_trade_history_by_sequence"
-      ,"api_limit_get_withdraw_permissions_by_giver","api_limit_get_withdraw_permissions_by_recipient"
-      ,"api_limit_get_full_accounts2"};
-   for(string i_valid_testcase: valid_testcase)
-   {
-      if(i_valid_testcase.compare(current_test_name)==0)
-      {
-         return true;
-      }
-   }
-
-   return false;
-}
+
 void database_fixture_base::verify_asset_supplies( const database& db )
-=======
-
-void database_fixture::verify_asset_supplies( const database& db )
->>>>>>> 2f7c5e0b
 {
    //wlog("*** Begin asset supply verification ***");
    const asset_dynamic_data_object& core_asset_data = db.get_core_asset().dynamic_asset_data_id(db);
@@ -919,11 +754,7 @@
    return *itr;
 }
 
-<<<<<<< HEAD
-const asset_object& database_fixture_base::create_bitasset(
-=======
-asset_create_operation database_fixture::make_bitasset(
->>>>>>> 2f7c5e0b
+asset_create_operation database_fixture_base::make_bitasset(
    const string& name,
    account_id_type issuer /* = GRAPHENE_WITNESS_ACCOUNT */,
    uint16_t market_fee_percent /* = 100 */ /* 1% */,
@@ -954,7 +785,7 @@
    return creator;
 }
 
-const asset_object& database_fixture::create_bitasset(
+const asset_object& database_fixture_base::create_bitasset(
    const string& name,
    account_id_type issuer /* = GRAPHENE_WITNESS_ACCOUNT */,
    uint16_t market_fee_percent /* = 100 */ /* 1% */,
@@ -1074,10 +905,7 @@
    issue_uia( recipient_id(db), amount );
 }
 
-<<<<<<< HEAD
-void database_fixture_base::change_fees(
-=======
-void database_fixture::reserve_asset( account_id_type account, asset amount )
+void database_fixture_base::reserve_asset( account_id_type account, asset amount )
 {
    BOOST_TEST_MESSAGE( "Reserving asset" );
    asset_reserve_operation op;
@@ -1091,8 +919,7 @@
    trx.operations.clear();
 }
 
-void database_fixture::change_fees(
->>>>>>> 2f7c5e0b
+void database_fixture_base::change_fees(
    const fee_parameters::flat_set_type& new_params,
    uint32_t new_scale /* = 0 */
    )
@@ -1359,12 +1186,8 @@
    verify_asset_supplies(db);
 } FC_CAPTURE_AND_RETHROW( (mia)(producers) ) }
 
-<<<<<<< HEAD
-void database_fixture_base::publish_feed( const asset_object& mia, const account_object& by, const price_feed& f )
-=======
-void database_fixture::publish_feed( const asset_object& mia, const account_object& by, const price_feed& f,
+void database_fixture_base::publish_feed( const asset_object& mia, const account_object& by, const price_feed& f,
                                      const optional<uint16_t> icr )
->>>>>>> 2f7c5e0b
 {
    set_expiration( db, trx );
    trx.operations.clear();
@@ -1389,23 +1212,7 @@
    verify_asset_supplies(db);
 }
 
-<<<<<<< HEAD
-/***
- * @brief helper method to add a price feed
- *
- * Adds a price feed for asset2, pushes the transaction, and generates the block
- *
- * @param publisher who is publishing the feed
- * @param asset1 the base asset
- * @param amount1 the amount of the base asset
- * @param asset2 the quote asset
- * @param amount2 the amount of the quote asset
- * @param core_id id of core (helps with core_exchange_rate)
- */
 void database_fixture_base::publish_feed(const account_id_type& publisher,
-=======
-void database_fixture::publish_feed(const account_id_type& publisher,
->>>>>>> 2f7c5e0b
       const asset_id_type& asset1, int64_t amount1,
       const asset_id_type& asset2, int64_t amount2,
       const asset_id_type& core_id, const optional<uint16_t> icr)
@@ -1538,10 +1345,7 @@
    verify_asset_supplies(db);
 }
 
-<<<<<<< HEAD
-void database_fixture_base::enable_fees()
-=======
-ticket_create_operation database_fixture::make_ticket_create_op( account_id_type account, ticket_type type,
+ticket_create_operation database_fixture_base::make_ticket_create_op( account_id_type account, ticket_type type,
                                                                  const asset& amount ) const
 {
    ticket_create_operation op;
@@ -1551,7 +1355,7 @@
    return op;
 }
 
-const ticket_object& database_fixture::create_ticket( account_id_type account, ticket_type type,
+const ticket_object& database_fixture_base::create_ticket( account_id_type account, ticket_type type,
                                                       const asset& amount )
 {
    ticket_create_operation op = make_ticket_create_op( account, type, amount );
@@ -1568,7 +1372,7 @@
    return db.get<ticket_object>( op_result.get<object_id_type>() );
 }
 
-ticket_update_operation database_fixture::make_ticket_update_op( const ticket_object& ticket, ticket_type type,
+ticket_update_operation database_fixture_base::make_ticket_update_op( const ticket_object& ticket, ticket_type type,
                                                                  const optional<asset>& amount ) const
 {
    ticket_update_operation op;
@@ -1579,7 +1383,7 @@
    return op;
 }
 
-generic_operation_result database_fixture::update_ticket( const ticket_object& ticket, ticket_type type,
+generic_operation_result database_fixture_base::update_ticket( const ticket_object& ticket, ticket_type type,
                                                           const optional<asset>& amount )
 {
    ticket_update_operation op = make_ticket_update_op( ticket, type, amount );
@@ -1596,7 +1400,7 @@
    return op_result.get<generic_operation_result>();
 }
 
-liquidity_pool_create_operation database_fixture::make_liquidity_pool_create_op(
+liquidity_pool_create_operation database_fixture_base::make_liquidity_pool_create_op(
                                                   account_id_type account, asset_id_type asset_a,
                                                   asset_id_type asset_b, asset_id_type share_asset,
                                                   uint16_t taker_fee_percent, uint16_t withdrawal_fee_percent )const
@@ -1611,7 +1415,7 @@
    return op;
 }
 
-const liquidity_pool_object& database_fixture::create_liquidity_pool( account_id_type account, asset_id_type asset_a,
+const liquidity_pool_object& database_fixture_base::create_liquidity_pool( account_id_type account, asset_id_type asset_a,
                                                   asset_id_type asset_b, asset_id_type share_asset,
                                                   uint16_t taker_fee_percent, uint16_t withdrawal_fee_percent )
 {
@@ -1630,7 +1434,7 @@
    return db.get<liquidity_pool_object>( *op_result.get<generic_operation_result>().new_objects.begin() );
 }
 
-liquidity_pool_delete_operation database_fixture::make_liquidity_pool_delete_op( account_id_type account,
+liquidity_pool_delete_operation database_fixture_base::make_liquidity_pool_delete_op( account_id_type account,
                                                   liquidity_pool_id_type pool )const
 {
    liquidity_pool_delete_operation op;
@@ -1639,7 +1443,7 @@
    return op;
 }
 
-generic_operation_result database_fixture::delete_liquidity_pool( account_id_type account,
+generic_operation_result database_fixture_base::delete_liquidity_pool( account_id_type account,
                                                   liquidity_pool_id_type pool )
 {
    liquidity_pool_delete_operation op = make_liquidity_pool_delete_op( account, pool );
@@ -1656,7 +1460,7 @@
    return op_result.get<generic_operation_result>();
 }
 
-liquidity_pool_deposit_operation database_fixture::make_liquidity_pool_deposit_op( account_id_type account,
+liquidity_pool_deposit_operation database_fixture_base::make_liquidity_pool_deposit_op( account_id_type account,
                                                   liquidity_pool_id_type pool, const asset& amount_a,
                                                   const asset& amount_b )const
 {
@@ -1668,7 +1472,7 @@
    return op;
 }
 
-generic_exchange_operation_result database_fixture::deposit_to_liquidity_pool( account_id_type account,
+generic_exchange_operation_result database_fixture_base::deposit_to_liquidity_pool( account_id_type account,
                                                   liquidity_pool_id_type pool, const asset& amount_a,
                                                   const asset& amount_b )
 {
@@ -1686,7 +1490,7 @@
    return op_result.get<generic_exchange_operation_result>();
 }
 
-liquidity_pool_withdraw_operation database_fixture::make_liquidity_pool_withdraw_op( account_id_type account,
+liquidity_pool_withdraw_operation database_fixture_base::make_liquidity_pool_withdraw_op( account_id_type account,
                                                   liquidity_pool_id_type pool, const asset& share_amount )const
 {
    liquidity_pool_withdraw_operation op;
@@ -1696,7 +1500,7 @@
    return op;
 }
 
-generic_exchange_operation_result database_fixture::withdraw_from_liquidity_pool( account_id_type account,
+generic_exchange_operation_result database_fixture_base::withdraw_from_liquidity_pool( account_id_type account,
                                                   liquidity_pool_id_type pool, const asset& share_amount )
 {
    liquidity_pool_withdraw_operation op = make_liquidity_pool_withdraw_op( account, pool, share_amount );
@@ -1713,7 +1517,7 @@
    return op_result.get<generic_exchange_operation_result>();
 }
 
-liquidity_pool_exchange_operation database_fixture::make_liquidity_pool_exchange_op( account_id_type account,
+liquidity_pool_exchange_operation database_fixture_base::make_liquidity_pool_exchange_op( account_id_type account,
                                                   liquidity_pool_id_type pool, const asset& amount_to_sell,
                                                   const asset& min_to_receive )const
 {
@@ -1725,7 +1529,7 @@
    return op;
 }
 
-generic_exchange_operation_result database_fixture::exchange_with_liquidity_pool( account_id_type account,
+generic_exchange_operation_result database_fixture_base::exchange_with_liquidity_pool( account_id_type account,
                                                   liquidity_pool_id_type pool, const asset& amount_to_sell,
                                                   const asset& min_to_receive )
 {
@@ -1745,8 +1549,7 @@
 }
 
 
-void database_fixture::enable_fees()
->>>>>>> 2f7c5e0b
+void database_fixture_base::enable_fees()
 {
    db.modify(global_property_id_type()(db), [](global_property_object& gpo)
    {
