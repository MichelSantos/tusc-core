--- conflicted
+++ resolved
@@ -1676,7 +1676,6 @@
    BOOST_CHECK_EQUAL( top.amount.amount.value, get_balance( bob_id, top.amount.asset_id ) );
 } FC_LOG_AND_RETHROW() }
 
-<<<<<<< HEAD
 BOOST_AUTO_TEST_CASE( irrelevant_signatures )
 { try {
    ACTORS( (alice)(bob) );
@@ -1712,8 +1711,8 @@
    sign( trx, test2 );
    sign( trx, test3 );
    PUSH_TX( db, trx );
-
-=======
+} FC_LOG_AND_RETHROW() }
+
 BOOST_AUTO_TEST_CASE( self_approving_proposal )
 { try {
    ACTORS( (alice) );
@@ -1778,7 +1777,6 @@
 
    // Proposal failed and still exists
    db.get<proposal_object>(pid1);
->>>>>>> 3eb2cfaa
 } FC_LOG_AND_RETHROW() }
 
 BOOST_AUTO_TEST_SUITE_END()