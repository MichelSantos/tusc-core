--- conflicted
+++ resolved
@@ -515,7 +515,6 @@
    }
 }
 
-<<<<<<< HEAD
 BOOST_AUTO_TEST_CASE(black_swan_after_hf1270)
 { try {
    hf1270 = true;
@@ -558,7 +557,8 @@
    hf1270 = true;
    INVOKE(revive_empty_with_bid);
 
-=======
+} FC_LOG_AND_RETHROW() }
+
 /** Creates a black swan, bids on more than outstanding debt
  */
 BOOST_AUTO_TEST_CASE( overflow )
@@ -581,7 +581,6 @@
    BOOST_CHECK_EQUAL( 1399, itr->debt.value );
 
    BOOST_CHECK( !swan().bitasset_data(db).has_settlement() );
->>>>>>> 8714026c
 } FC_LOG_AND_RETHROW() }
 
 BOOST_AUTO_TEST_SUITE_END()