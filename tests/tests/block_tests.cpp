--- conflicted
+++ resolved
@@ -133,13 +133,8 @@
       auto delegate_priv_key = fc::ecc::private_key::regenerate(fc::sha256::hash(string("null_key")) );
       {
          database db;
-<<<<<<< HEAD
-         db.open(data_dir.path(), genesis_state_type() );
-         b = db.generate_block( now, db.get_scheduled_witness( 1 ).first, delegate_priv_key, database::skip_nothing );
-=======
          db.open(data_dir.path(), make_genesis() );
-         b = db.generate_block( now, db.get_scheduled_witness( 1 ).first, delegate_priv_key );
->>>>>>> 8bcd1f3b
+         b = db.generate_block(now, db.get_scheduled_witness(1).first, delegate_priv_key, database::skip_nothing);
 
          for( uint32_t i = 1; i < 200; ++i )
          {
@@ -318,32 +313,18 @@
          PUSH_TX( db, trx );
 
          now += db.block_interval();
-<<<<<<< HEAD
-         auto b = db.generate_block( now, db.get_scheduled_witness( 1 ).first, delegate_priv_key, database::skip_nothing );
-=======
-         auto b = db.generate_block(now, db.get_scheduled_witness(1).first, delegate_priv_key);
->>>>>>> 8bcd1f3b
+         auto b = db.generate_block(now, db.get_scheduled_witness(1).first, delegate_priv_key, database::skip_nothing);
 
          BOOST_CHECK(nathan_id(db).name == "nathan");
 
          trx.clear();
          trx.set_expiration(db.head_block_time() + db.get_global_properties().parameters.maximum_time_until_expiration-1);
          trx.operations.push_back(transfer_operation({asset(1),account_id_type(1), nathan_id, asset(5000)}));
-<<<<<<< HEAD
-         trx.sign( key_id_type(), delegate_priv_key );
-         PUSH_TX( db, trx );
-         trx.clear();
-         trx.set_expiration(db.head_block_time() + db.get_global_properties().parameters.maximum_time_until_expiration-2);
-         trx.operations.push_back(transfer_operation({asset(1),account_id_type(1), nathan_id, asset(5000)}));
-         trx.sign( key_id_type(), delegate_priv_key );
-         PUSH_TX( db, trx );
-=======
          db.push_transaction(trx, ~0);
          trx.clear();
          trx.set_expiration(db.head_block_time() + db.get_global_properties().parameters.maximum_time_until_expiration-2);
          trx.operations.push_back(transfer_operation({asset(1),account_id_type(1), nathan_id, asset(5000)}));
          db.push_transaction(trx, ~0);
->>>>>>> 8bcd1f3b
 
          BOOST_CHECK(db.get_balance(nathan_id, asset_id_type()).amount == 10000);
          db.clear_pending();
@@ -382,31 +363,18 @@
 
       auto aw = db1.get_global_properties().active_witnesses;
       now += db1.block_interval();
-<<<<<<< HEAD
-      auto b =  db1.generate_block( now, db1.get_scheduled_witness( 1 ).first, delegate_priv_key, database::skip_nothing );
-=======
-      auto b =  db1.generate_block( now, db1.get_scheduled_witness(1).first, delegate_priv_key );
->>>>>>> 8bcd1f3b
+      auto b =  db1.generate_block(now, db1.get_scheduled_witness(1).first, delegate_priv_key, database::skip_nothing);
 
       BOOST_CHECK(nathan_id(db1).name == "nathan");
 
       now = fc::time_point_sec( GRAPHENE_GENESIS_TIMESTAMP );
       now += db2.block_interval();
-<<<<<<< HEAD
-      b =  db2.generate_block( now, db2.get_scheduled_witness( 1 ).first, delegate_priv_key, database::skip_nothing );
-      PUSH_BLOCK( db1, b );
-      aw = db2.get_global_properties().active_witnesses;
-      now += db2.block_interval();
-      b =  db2.generate_block( now, db2.get_scheduled_witness( 1 ).first, delegate_priv_key, database::skip_nothing );
-      PUSH_BLOCK( db1, b );
-=======
-      b =  db2.generate_block(now, db2.get_scheduled_witness(1).first, delegate_priv_key);
+      b =  db2.generate_block(now, db2.get_scheduled_witness(1).first, delegate_priv_key, database::skip_nothing);
       db1.push_block(b);
       aw = db2.get_global_properties().active_witnesses;
       now += db2.block_interval();
-      b =  db2.generate_block(now, db2.get_scheduled_witness(1).first, delegate_priv_key);
+      b =  db2.generate_block(now, db2.get_scheduled_witness(1).first, delegate_priv_key, database::skip_nothing);
       db1.push_block(b);
->>>>>>> 8bcd1f3b
 
       BOOST_CHECK_THROW(nathan_id(db1), fc::exception);
 
@@ -414,13 +382,8 @@
 
       aw = db2.get_global_properties().active_witnesses;
       now += db2.block_interval();
-<<<<<<< HEAD
-      b =  db2.generate_block( now, db2.get_scheduled_witness( 1 ).first, delegate_priv_key, database::skip_nothing );
-      PUSH_BLOCK( db1, b );
-=======
-      b =  db2.generate_block(now, db2.get_scheduled_witness(1).first, delegate_priv_key);
+      b =  db2.generate_block(now, db2.get_scheduled_witness(1).first, delegate_priv_key, database::skip_nothing);
       db1.push_block(b);
->>>>>>> 8bcd1f3b
 
       BOOST_CHECK(nathan_id(db1).name == "nathan");
       BOOST_CHECK(nathan_id(db2).name == "nathan");
@@ -495,11 +458,7 @@
       const graphene::db::index& account_idx = db1.get_index(protocol_ids, account_object_type);
 
       now += db1.block_interval();
-<<<<<<< HEAD
       auto b = db1.generate_block( now, db1.get_scheduled_witness( 1 ).first, delegate_priv_key, database::skip_nothing );
-=======
-      auto b = db1.generate_block(now, db1.get_scheduled_witness(1).first, delegate_priv_key);
->>>>>>> 8bcd1f3b
 
       signed_transaction trx;
       //This transaction must be in the next block after its reference, or it is invalid.
@@ -511,22 +470,11 @@
       cop.name = "nathan";
       cop.owner = authority(1, key_id_type(), 1);
       trx.operations.push_back(cop);
-<<<<<<< HEAD
-      trx.sign( key_id_type(), delegate_priv_key );
-
-      trx.signatures.clear();
-      trx.sign( key_id_type(), delegate_priv_key );
-      PUSH_TX( db1, trx );
-
-      now += db1.block_interval();
-      b = db1.generate_block( now, db1.get_scheduled_witness( 1 ).first, delegate_priv_key, database::skip_nothing );
-=======
       trx.sign(key_id_type(2), delegate_priv_key);
       db1.push_transaction(trx);
       now += db1.block_interval();
-      b = db1.generate_block(now, db1.get_scheduled_witness(1).first, delegate_priv_key);
+      b = db1.generate_block(now, db1.get_scheduled_witness(1).first, delegate_priv_key, database::skip_nothing);
       trx.clear();
->>>>>>> 8bcd1f3b
 
       trx.operations.push_back(transfer_operation({asset(), account_id_type(), nathan_id, asset(50)}));
       trx.sign(key_id_type(2), delegate_priv_key);
@@ -534,13 +482,8 @@
       BOOST_REQUIRE_THROW(PUSH_TX( db1, trx, database::skip_transaction_signatures | database::skip_authority_check ), fc::exception);
       trx.set_expiration(db1.head_block_id(), 2);
       trx.signatures.clear();
-<<<<<<< HEAD
-      trx.sign( key_id_type(), delegate_priv_key );
-      PUSH_TX( db1, trx, database::skip_transaction_signatures | database::skip_authority_check );
-=======
       trx.sign(key_id_type(2), delegate_priv_key);
       db1.push_transaction(trx, database::skip_transaction_signatures | database::skip_authority_check);
->>>>>>> 8bcd1f3b
    } catch (fc::exception& e) {
       edump((e.to_detail_string()));
       throw;
@@ -704,12 +647,7 @@
       uop.new_parameters.block_interval = 1;
       cop.proposed_ops.emplace_back(uop);
       trx.operations.push_back(cop);
-<<<<<<< HEAD
-      trx.sign(key_id_type(),generate_private_key("genesis"));
-      PUSH_TX( db, trx );
-=======
       db.push_transaction(trx);
->>>>>>> 8bcd1f3b
    }
    {
       proposal_update_operation uop;
@@ -719,10 +657,6 @@
                                      get_account("init4").get_id(), get_account("init5").get_id(),
                                      get_account("init6").get_id(), get_account("init7").get_id()};
       trx.operations.push_back(uop);
-<<<<<<< HEAD
-      trx.sign(key_id_type(),generate_private_key("genesis"));
-      PUSH_TX( db, trx );
-=======
       trx.sign(get_account("init0").active.get_keys().front(),delegate_priv_key);
       trx.sign(get_account("init1").active.get_keys().front(),delegate_priv_key);
       trx.sign(get_account("init2").active.get_keys().front(),delegate_priv_key);
@@ -732,7 +666,6 @@
       trx.sign(get_account("init6").active.get_keys().front(),delegate_priv_key);
       trx.sign(get_account("init7").active.get_keys().front(),delegate_priv_key);
       db.push_transaction(trx);
->>>>>>> 8bcd1f3b
       BOOST_CHECK(proposal_id_type()(db).is_authorized_to_execute(&db));
    }
 
