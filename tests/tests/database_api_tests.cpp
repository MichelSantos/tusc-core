/*
 * Copyright (c) 2017 Cryptonomex, Inc., and contributors.
 *
 * The MIT License
 *
 * Permission is hereby granted, free of charge, to any person obtaining a copy
 * of this software and associated documentation files (the "Software"), to deal
 * in the Software without restriction, including without limitation the rights
 * to use, copy, modify, merge, publish, distribute, sublicense, and/or sell
 * copies of the Software, and to permit persons to whom the Software is
 * furnished to do so, subject to the following conditions:
 *
 * The above copyright notice and this permission notice shall be included in
 * all copies or substantial portions of the Software.
 *
 * THE SOFTWARE IS PROVIDED "AS IS", WITHOUT WARRANTY OF ANY KIND, EXPRESS OR
 * IMPLIED, INCLUDING BUT NOT LIMITED TO THE WARRANTIES OF MERCHANTABILITY,
 * FITNESS FOR A PARTICULAR PURPOSE AND NONINFRINGEMENT. IN NO EVENT SHALL THE
 * AUTHORS OR COPYRIGHT HOLDERS BE LIABLE FOR ANY CLAIM, DAMAGES OR OTHER
 * LIABILITY, WHETHER IN AN ACTION OF CONTRACT, TORT OR OTHERWISE, ARISING FROM,
 * OUT OF OR IN CONNECTION WITH THE SOFTWARE OR THE USE OR OTHER DEALINGS IN
 * THE SOFTWARE.
 */

#include <boost/test/unit_test.hpp>

#include <graphene/app/database_api.hpp>

#include <fc/crypto/digest.hpp>

#include <fc/crypto/hex.hpp>
#include "../common/database_fixture.hpp"

using namespace graphene::chain;
using namespace graphene::chain::test;

BOOST_FIXTURE_TEST_SUITE(database_api_tests, database_fixture)

BOOST_AUTO_TEST_CASE(is_registered) {
   try {
      /***
       * Arrange
       */
      auto nathan_private_key = generate_private_key("nathan");
      public_key_type nathan_public = nathan_private_key.get_public_key();

      auto dan_private_key = generate_private_key("dan");
      public_key_type dan_public = dan_private_key.get_public_key();

      auto unregistered_private_key = generate_private_key("unregistered");
      public_key_type unregistered_public = unregistered_private_key.get_public_key();


      /***
       * Act
       */
      create_account("dan", dan_private_key.get_public_key());
      create_account("nathan", nathan_private_key.get_public_key());
      // Unregistered key will not be registered with any account


      /***
       * Assert
       */
      graphene::app::database_api db_api(db);

      BOOST_CHECK(db_api.is_public_key_registered((string) nathan_public));
      BOOST_CHECK(db_api.is_public_key_registered((string) dan_public));
      BOOST_CHECK(!db_api.is_public_key_registered((string) unregistered_public));

   } FC_LOG_AND_RETHROW()
}

BOOST_AUTO_TEST_CASE( get_potential_signatures_owner_and_active ) {
   try {
      fc::ecc::private_key nathan_key1 = fc::ecc::private_key::regenerate(fc::digest("key1"));
      fc::ecc::private_key nathan_key2 = fc::ecc::private_key::regenerate(fc::digest("key2"));
      public_key_type pub_key_active( nathan_key1.get_public_key() );
      public_key_type pub_key_owner( nathan_key2.get_public_key() );
      const account_object& nathan = create_account("nathan", nathan_key1.get_public_key() );

      try {
         account_update_operation op;
         op.account = nathan.id;
         op.active = authority(1, pub_key_active, 1);
         op.owner = authority(1, pub_key_owner, 1);
         trx.operations.push_back(op);
         sign(trx, nathan_key1);
         PUSH_TX( db, trx, database::skip_transaction_dupe_check );
         trx.operations.clear();
         trx.signatures.clear();
      } FC_CAPTURE_AND_RETHROW ((nathan.active))

      // this op requires active
      transfer_operation op;
      op.from = nathan.id;
      op.to = account_id_type();
      trx.operations.push_back(op);

      graphene::app::database_api db_api(db);
      set<public_key_type> pub_keys = db_api.get_potential_signatures( trx );

      BOOST_CHECK( pub_keys.find( pub_key_active ) != pub_keys.end() );
      BOOST_CHECK( pub_keys.find( pub_key_owner ) != pub_keys.end() );

      trx.operations.clear();

      // this op requires owner
      account_update_operation auop;
      auop.account = nathan.id;
      auop.owner = authority(1, pub_key_owner, 1);
      trx.operations.push_back(auop);

      pub_keys = db_api.get_potential_signatures( trx );

      BOOST_CHECK( pub_keys.find( pub_key_active ) == pub_keys.end() ); // active key doesn't help in this case
      BOOST_CHECK( pub_keys.find( pub_key_owner ) != pub_keys.end() );

   } FC_LOG_AND_RETHROW()
}

BOOST_AUTO_TEST_CASE( get_potential_signatures_other ) {
   try {
      fc::ecc::private_key priv_key1 = fc::ecc::private_key::regenerate(fc::digest("key1"));
      public_key_type pub_key1( priv_key1.get_public_key() );

      const account_object& nathan = create_account( "nathan" );

      balance_claim_operation op;
      op.deposit_to_account = nathan.id;
      op.balance_owner_key = pub_key1;
      trx.operations.push_back(op);

      graphene::app::database_api db_api(db);
      set<public_key_type> pub_keys = db_api.get_potential_signatures( trx );

      BOOST_CHECK( pub_keys.find( pub_key1 ) != pub_keys.end() );

   } FC_LOG_AND_RETHROW()
}

BOOST_AUTO_TEST_CASE( get_required_signatures_owner_or_active ) {
   try {
      fc::ecc::private_key nathan_key1 = fc::ecc::private_key::regenerate(fc::digest("key1"));
      fc::ecc::private_key nathan_key2 = fc::ecc::private_key::regenerate(fc::digest("key2"));
      public_key_type pub_key_active( nathan_key1.get_public_key() );
      public_key_type pub_key_owner( nathan_key2.get_public_key() );
      const account_object& nathan = create_account("nathan", nathan_key1.get_public_key() );

      try {
         account_update_operation op;
         op.account = nathan.id;
         op.active = authority(1, pub_key_active, 1);
         op.owner = authority(1, pub_key_owner, 1);
         trx.operations.push_back(op);
         sign(trx, nathan_key1);
         PUSH_TX( db, trx, database::skip_transaction_dupe_check );
         trx.operations.clear();
         trx.signatures.clear();
      } FC_CAPTURE_AND_RETHROW ((nathan.active))

      graphene::app::database_api db_api(db);

      // prepare available keys sets
      flat_set<public_key_type> avail_keys1, avail_keys2, avail_keys3;
      avail_keys1.insert( pub_key_active );
      avail_keys2.insert( pub_key_owner );
      avail_keys3.insert( pub_key_active );
      avail_keys3.insert( pub_key_owner );

      set<public_key_type> pub_keys;

      // this op requires active
      transfer_operation op;
      op.from = nathan.id;
      op.to = account_id_type();
      trx.operations.push_back(op);

      // provides active, should be ok
      pub_keys = db_api.get_required_signatures( trx, avail_keys1 );
      BOOST_CHECK( pub_keys.find( pub_key_active ) != pub_keys.end() );

      // provides owner, should be ok
      pub_keys = db_api.get_required_signatures( trx, avail_keys2 );
      BOOST_CHECK( pub_keys.find( pub_key_owner ) != pub_keys.end() );

      // provides both active and owner, should return one of them
      pub_keys = db_api.get_required_signatures( trx, avail_keys3 );
      BOOST_CHECK( pub_keys.size() == 1 );
      BOOST_CHECK( pub_keys.find( pub_key_active ) != pub_keys.end() || pub_keys.find( pub_key_owner ) != pub_keys.end() );

      trx.operations.clear();

      // this op requires owner
      account_update_operation auop;
      auop.account = nathan.id;
      auop.owner = authority(1, pub_key_owner, 1);
      trx.operations.push_back(auop);

      // provides active, should return an empty set
      pub_keys = db_api.get_required_signatures( trx, avail_keys1 );
      BOOST_CHECK( pub_keys.size() == 0 );

      // provides owner, should return it
      pub_keys = db_api.get_required_signatures( trx, avail_keys2 );
      BOOST_CHECK( pub_keys.find( pub_key_owner ) != pub_keys.end() );

      // provides both active and owner, should return owner only
      pub_keys = db_api.get_required_signatures( trx, avail_keys3 );
      BOOST_CHECK( pub_keys.find( pub_key_active ) == pub_keys.end() );
      BOOST_CHECK( pub_keys.find( pub_key_owner ) != pub_keys.end() );

   } FC_LOG_AND_RETHROW()
}

BOOST_AUTO_TEST_CASE( get_required_signatures_partially_signed_or_not ) {
   try {
      fc::ecc::private_key morgan_key = fc::ecc::private_key::regenerate(fc::digest("morgan_key"));
      fc::ecc::private_key nathan_key = fc::ecc::private_key::regenerate(fc::digest("nathan_key"));
      fc::ecc::private_key oliver_key = fc::ecc::private_key::regenerate(fc::digest("oliver_key"));
      public_key_type pub_key_morgan( morgan_key.get_public_key() );
      public_key_type pub_key_nathan( nathan_key.get_public_key() );
      public_key_type pub_key_oliver( oliver_key.get_public_key() );
      const account_object& morgan = create_account("morgan", morgan_key.get_public_key() );
      const account_object& nathan = create_account("nathan", nathan_key.get_public_key() );
      const account_object& oliver = create_account("oliver", oliver_key.get_public_key() );

      graphene::app::database_api db_api(db);

      // prepare available keys sets
      flat_set<public_key_type> avail_keys_empty, avail_keys_m, avail_keys_n, avail_keys_o;
      flat_set<public_key_type> avail_keys_mn, avail_keys_mo, avail_keys_no, avail_keys_mno;
      avail_keys_m.insert( pub_key_morgan );
      avail_keys_mn.insert( pub_key_morgan );
      avail_keys_mo.insert( pub_key_morgan );
      avail_keys_mno.insert( pub_key_morgan );
      avail_keys_n.insert( pub_key_nathan );
      avail_keys_mn.insert( pub_key_nathan );
      avail_keys_no.insert( pub_key_nathan );
      avail_keys_mno.insert( pub_key_nathan );
      avail_keys_o.insert( pub_key_oliver );
      avail_keys_mo.insert( pub_key_oliver );
      avail_keys_no.insert( pub_key_oliver );
      avail_keys_mno.insert( pub_key_oliver );

      // result set
      set<public_key_type> pub_keys;

      // make a transaction that require 1 signature (m)
      transfer_operation op;
      op.from = morgan.id;
      op.to = oliver.id;
      trx.operations.push_back(op);

      // provides [], should return []
      pub_keys = db_api.get_required_signatures( trx, avail_keys_empty );
      BOOST_CHECK( pub_keys.size() == 0 );

     // provides [m], should return [m]
      pub_keys = db_api.get_required_signatures( trx, avail_keys_m );
      BOOST_CHECK( pub_keys.size() == 1 );
      BOOST_CHECK( pub_keys.find( pub_key_morgan ) != pub_keys.end() );

      // provides [n], should return []
      pub_keys = db_api.get_required_signatures( trx, avail_keys_n );
      BOOST_CHECK( pub_keys.size() == 0 );

       // provides [m,n], should return [m]
      pub_keys = db_api.get_required_signatures( trx, avail_keys_mn );
      BOOST_CHECK( pub_keys.size() == 1 );
      BOOST_CHECK( pub_keys.find( pub_key_morgan ) != pub_keys.end() );

      // sign with n, but actually need m
      sign(trx, nathan_key);

      // provides [], should return []
      pub_keys = db_api.get_required_signatures( trx, avail_keys_empty );
      BOOST_CHECK( pub_keys.size() == 0 );

      // provides [m], should return [m]
      pub_keys = db_api.get_required_signatures( trx, avail_keys_m );
      BOOST_CHECK( pub_keys.size() == 1 );
      BOOST_CHECK( pub_keys.find( pub_key_morgan ) != pub_keys.end() );

      // provides [n], should return []
      pub_keys = db_api.get_required_signatures( trx, avail_keys_n );
      BOOST_CHECK( pub_keys.size() == 0 );

      // provides [o], should return []
      pub_keys = db_api.get_required_signatures( trx, avail_keys_o );
      BOOST_CHECK( pub_keys.size() == 0 );

      // provides [m,n], should return [m]
      pub_keys = db_api.get_required_signatures( trx, avail_keys_mn );
      BOOST_CHECK( pub_keys.size() == 1 );
      BOOST_CHECK( pub_keys.find( pub_key_morgan ) != pub_keys.end() );

      // provides [m,o], should return [m]
      pub_keys = db_api.get_required_signatures( trx, avail_keys_mo );
      BOOST_CHECK( pub_keys.size() == 1 );
      BOOST_CHECK( pub_keys.find( pub_key_morgan ) != pub_keys.end() );

      // provides [n,o], should return []
      pub_keys = db_api.get_required_signatures( trx, avail_keys_no );
      BOOST_CHECK( pub_keys.size() == 0 );

      // provides [m,n,o], should return [m]
      pub_keys = db_api.get_required_signatures( trx, avail_keys_mno );
      BOOST_CHECK( pub_keys.size() == 1 );
      BOOST_CHECK( pub_keys.find( pub_key_morgan ) != pub_keys.end() );

      // sign with m, should be enough
      trx.signatures.clear();
      sign(trx, morgan_key);

      // provides [], should return []
      pub_keys = db_api.get_required_signatures( trx, avail_keys_empty );
      BOOST_CHECK( pub_keys.size() == 0 );

      // provides [m], should return []
      pub_keys = db_api.get_required_signatures( trx, avail_keys_m );
      BOOST_CHECK( pub_keys.size() == 0 );

      // provides [n], should return []
      pub_keys = db_api.get_required_signatures( trx, avail_keys_n );
      BOOST_CHECK( pub_keys.size() == 0 );

      // provides [m,n], should return []
      pub_keys = db_api.get_required_signatures( trx, avail_keys_mn );
      BOOST_CHECK( pub_keys.size() == 0 );

      // sign with m+n, although m only should be enough, this API won't complain
      sign(trx, nathan_key);

      // provides [], should return []
      pub_keys = db_api.get_required_signatures( trx, avail_keys_empty );
      BOOST_CHECK( pub_keys.size() == 0 );

      // provides [m], should return []
      pub_keys = db_api.get_required_signatures( trx, avail_keys_m );
      BOOST_CHECK( pub_keys.size() == 0 );

      // provides [n], should return []
      pub_keys = db_api.get_required_signatures( trx, avail_keys_n );
      BOOST_CHECK( pub_keys.size() == 0 );

      // provides [o], should return []
      pub_keys = db_api.get_required_signatures( trx, avail_keys_o );
      BOOST_CHECK( pub_keys.size() == 0 );

      // provides [m,n], should return []
      pub_keys = db_api.get_required_signatures( trx, avail_keys_mn );
      BOOST_CHECK( pub_keys.size() == 0 );

      // provides [m,o], should return []
      pub_keys = db_api.get_required_signatures( trx, avail_keys_mo );
      BOOST_CHECK( pub_keys.size() == 0 );

      // provides [n,o], should return []
      pub_keys = db_api.get_required_signatures( trx, avail_keys_no );
      BOOST_CHECK( pub_keys.size() == 0 );

      // provides [m,n,o], should return []
      pub_keys = db_api.get_required_signatures( trx, avail_keys_mno );
      BOOST_CHECK( pub_keys.size() == 0 );

      // make a transaction that require 2 signatures (m+n)
      trx.signatures.clear();
      op.from = nathan.id;
      trx.operations.push_back(op);

      // provides [], should return []
      pub_keys = db_api.get_required_signatures( trx, avail_keys_empty );
      BOOST_CHECK( pub_keys.size() == 0 );

      // provides [m], should return [m]
      pub_keys = db_api.get_required_signatures( trx, avail_keys_m );
      BOOST_CHECK( pub_keys.size() == 1 );
      BOOST_CHECK( pub_keys.find( pub_key_morgan ) != pub_keys.end() );

      // provides [n], should return [n]
      pub_keys = db_api.get_required_signatures( trx, avail_keys_n );
      BOOST_CHECK( pub_keys.size() == 1 );
      BOOST_CHECK( pub_keys.find( pub_key_nathan ) != pub_keys.end() );

      // provides [o], should return []
      pub_keys = db_api.get_required_signatures( trx, avail_keys_o );
      BOOST_CHECK( pub_keys.size() == 0 );

      // provides [m,n], should return [m,n]
      pub_keys = db_api.get_required_signatures( trx, avail_keys_mn );
      BOOST_CHECK( pub_keys.size() == 2 );
      BOOST_CHECK( pub_keys.find( pub_key_morgan ) != pub_keys.end() );
      BOOST_CHECK( pub_keys.find( pub_key_nathan ) != pub_keys.end() );

      // provides [m,o], should return [m]
      pub_keys = db_api.get_required_signatures( trx, avail_keys_mo );
      BOOST_CHECK( pub_keys.size() == 1 );
      BOOST_CHECK( pub_keys.find( pub_key_morgan ) != pub_keys.end() );

      // provides [n,o], should return [n]
      pub_keys = db_api.get_required_signatures( trx, avail_keys_no );
      BOOST_CHECK( pub_keys.size() == 1 );
      BOOST_CHECK( pub_keys.find( pub_key_nathan ) != pub_keys.end() );

      // provides [m,n,o], should return [m,n]
      pub_keys = db_api.get_required_signatures( trx, avail_keys_mno );
      BOOST_CHECK( pub_keys.size() == 2 );
      BOOST_CHECK( pub_keys.find( pub_key_morgan ) != pub_keys.end() );
      BOOST_CHECK( pub_keys.find( pub_key_nathan ) != pub_keys.end() );

      // sign with o, but actually need m+n
      sign(trx, oliver_key);

      // provides [], should return []
      pub_keys = db_api.get_required_signatures( trx, avail_keys_empty );
      BOOST_CHECK( pub_keys.size() == 0 );

      // provides [m], should return [m]
      pub_keys = db_api.get_required_signatures( trx, avail_keys_m );
      BOOST_CHECK( pub_keys.size() == 1 );
      BOOST_CHECK( pub_keys.find( pub_key_morgan ) != pub_keys.end() );

      // provides [n], should return [n]
      pub_keys = db_api.get_required_signatures( trx, avail_keys_n );
      BOOST_CHECK( pub_keys.size() == 1 );
      BOOST_CHECK( pub_keys.find( pub_key_nathan ) != pub_keys.end() );

      // provides [o], should return []
      pub_keys = db_api.get_required_signatures( trx, avail_keys_o );
      BOOST_CHECK( pub_keys.size() == 0 );

      // provides [m,n], should return [m,n]
      pub_keys = db_api.get_required_signatures( trx, avail_keys_mn );
      BOOST_CHECK( pub_keys.size() == 2 );
      BOOST_CHECK( pub_keys.find( pub_key_morgan ) != pub_keys.end() );
      BOOST_CHECK( pub_keys.find( pub_key_nathan ) != pub_keys.end() );

      // provides [m,o], should return [m]
      pub_keys = db_api.get_required_signatures( trx, avail_keys_mo );
      BOOST_CHECK( pub_keys.size() == 1 );
      BOOST_CHECK( pub_keys.find( pub_key_morgan ) != pub_keys.end() );

      // provides [n,o], should return [n]
      pub_keys = db_api.get_required_signatures( trx, avail_keys_no );
      BOOST_CHECK( pub_keys.size() == 1 );
      BOOST_CHECK( pub_keys.find( pub_key_nathan ) != pub_keys.end() );

      // provides [m,n,o], should return [m,n]
      pub_keys = db_api.get_required_signatures( trx, avail_keys_mno );
      BOOST_CHECK( pub_keys.size() == 2 );
      BOOST_CHECK( pub_keys.find( pub_key_morgan ) != pub_keys.end() );
      BOOST_CHECK( pub_keys.find( pub_key_nathan ) != pub_keys.end() );

      // sign with m+o, but actually need m+n
      sign(trx, morgan_key);

      // provides [], should return []
      pub_keys = db_api.get_required_signatures( trx, avail_keys_empty );
      BOOST_CHECK( pub_keys.size() == 0 );

      // provides [m], should return []
      pub_keys = db_api.get_required_signatures( trx, avail_keys_m );
      BOOST_CHECK( pub_keys.size() == 0 );

      // provides [n], should return [n]
      pub_keys = db_api.get_required_signatures( trx, avail_keys_n );
      BOOST_CHECK( pub_keys.size() == 1 );
      BOOST_CHECK( pub_keys.find( pub_key_nathan ) != pub_keys.end() );

      // provides [o], should return []
      pub_keys = db_api.get_required_signatures( trx, avail_keys_o );
      BOOST_CHECK( pub_keys.size() == 0 );

      // provides [m,n], should return [n]
      pub_keys = db_api.get_required_signatures( trx, avail_keys_mn );
      BOOST_CHECK( pub_keys.size() == 1 );
      BOOST_CHECK( pub_keys.find( pub_key_nathan ) != pub_keys.end() );

      // provides [m,o], should return []
      pub_keys = db_api.get_required_signatures( trx, avail_keys_mo );
      BOOST_CHECK( pub_keys.size() == 0 );

      // provides [n,o], should return [n]
      pub_keys = db_api.get_required_signatures( trx, avail_keys_no );
      BOOST_CHECK( pub_keys.size() == 1 );
      BOOST_CHECK( pub_keys.find( pub_key_nathan ) != pub_keys.end() );

      // provides [m,n,o], should return [n]
      pub_keys = db_api.get_required_signatures( trx, avail_keys_mno );
      BOOST_CHECK( pub_keys.size() == 1 );
      BOOST_CHECK( pub_keys.find( pub_key_nathan ) != pub_keys.end() );

      // sign with m, but actually need m+n
      trx.signatures.clear();
      sign(trx, morgan_key);

      // provides [], should return []
      pub_keys = db_api.get_required_signatures( trx, avail_keys_empty );
      BOOST_CHECK( pub_keys.size() == 0 );

      // provides [m], should return []
      pub_keys = db_api.get_required_signatures( trx, avail_keys_m );
      BOOST_CHECK( pub_keys.size() == 0 );

      // provides [n], should return [n]
      pub_keys = db_api.get_required_signatures( trx, avail_keys_n );
      BOOST_CHECK( pub_keys.size() == 1 );
      BOOST_CHECK( pub_keys.find( pub_key_nathan ) != pub_keys.end() );

      // provides [o], should return []
      pub_keys = db_api.get_required_signatures( trx, avail_keys_o );
      BOOST_CHECK( pub_keys.size() == 0 );

      // provides [m,n], should return [n]
      pub_keys = db_api.get_required_signatures( trx, avail_keys_mn );
      BOOST_CHECK( pub_keys.size() == 1 );
      BOOST_CHECK( pub_keys.find( pub_key_nathan ) != pub_keys.end() );

      // provides [m,o], should return []
      pub_keys = db_api.get_required_signatures( trx, avail_keys_mo );
      BOOST_CHECK( pub_keys.size() == 0 );

      // provides [n,o], should return [n]
      pub_keys = db_api.get_required_signatures( trx, avail_keys_no );
      BOOST_CHECK( pub_keys.size() == 1 );
      BOOST_CHECK( pub_keys.find( pub_key_nathan ) != pub_keys.end() );

      // provides [m,n,o], should return [n]
      pub_keys = db_api.get_required_signatures( trx, avail_keys_mno );
      BOOST_CHECK( pub_keys.size() == 1 );
      BOOST_CHECK( pub_keys.find( pub_key_nathan ) != pub_keys.end() );

      // sign with m+n, should be enough
      sign(trx, nathan_key);

      // provides [], should return []
      pub_keys = db_api.get_required_signatures( trx, avail_keys_empty );
      BOOST_CHECK( pub_keys.size() == 0 );

      // provides [m], should return []
      pub_keys = db_api.get_required_signatures( trx, avail_keys_m );
      BOOST_CHECK( pub_keys.size() == 0 );

      // provides [n], should return []
      pub_keys = db_api.get_required_signatures( trx, avail_keys_n );
      BOOST_CHECK( pub_keys.size() == 0 );

      // provides [o], should return []
      pub_keys = db_api.get_required_signatures( trx, avail_keys_o );
      BOOST_CHECK( pub_keys.size() == 0 );

      // provides [m,n], should return []
      pub_keys = db_api.get_required_signatures( trx, avail_keys_mn );
      BOOST_CHECK( pub_keys.size() == 0 );

      // provides [m,o], should return []
      pub_keys = db_api.get_required_signatures( trx, avail_keys_mo );
      BOOST_CHECK( pub_keys.size() == 0 );

      // provides [n,o], should return []
      pub_keys = db_api.get_required_signatures( trx, avail_keys_no );
      BOOST_CHECK( pub_keys.size() == 0 );

      // provides [m,n,o], should return []
      pub_keys = db_api.get_required_signatures( trx, avail_keys_mno );
      BOOST_CHECK( pub_keys.size() == 0 );

      // sign with m+n+o, should be enough as well
      sign(trx, oliver_key);

      // provides [], should return []
      pub_keys = db_api.get_required_signatures( trx, avail_keys_empty );
      BOOST_CHECK( pub_keys.size() == 0 );

      // provides [m], should return []
      pub_keys = db_api.get_required_signatures( trx, avail_keys_m );
      BOOST_CHECK( pub_keys.size() == 0 );

      // provides [n], should return []
      pub_keys = db_api.get_required_signatures( trx, avail_keys_n );
      BOOST_CHECK( pub_keys.size() == 0 );

      // provides [o], should return []
      pub_keys = db_api.get_required_signatures( trx, avail_keys_o );
      BOOST_CHECK( pub_keys.size() == 0 );

      // provides [m,n], should return []
      pub_keys = db_api.get_required_signatures( trx, avail_keys_mn );
      BOOST_CHECK( pub_keys.size() == 0 );

      // provides [m,o], should return []
      pub_keys = db_api.get_required_signatures( trx, avail_keys_mo );
      BOOST_CHECK( pub_keys.size() == 0 );

      // provides [n,o], should return []
      pub_keys = db_api.get_required_signatures( trx, avail_keys_no );
      BOOST_CHECK( pub_keys.size() == 0 );

      // provides [m,n,o], should return []
      pub_keys = db_api.get_required_signatures( trx, avail_keys_mno );
      BOOST_CHECK( pub_keys.size() == 0 );

   } FC_LOG_AND_RETHROW()
}

BOOST_AUTO_TEST_CASE( set_subscribe_callback_disable_notify_all_test ) {
   try {
      ACTORS( (alice) );

      uint32_t objects_changed1 = 0;
      uint32_t objects_changed2 = 0;
      uint32_t objects_changed3 = 0;
      auto callback1 = [&]( const variant& v )
      {
         ++objects_changed1;
      };
      auto callback2 = [&]( const variant& v )
      {
         ++objects_changed2;
      };
      auto callback3 = [&]( const variant& v )
      {
         ++objects_changed3;
      };

      uint32_t expected_objects_changed1 = 0;
      uint32_t expected_objects_changed2 = 0;
      uint32_t expected_objects_changed3 = 0;

      graphene::app::database_api db_api1(db);

      // subscribing to all should fail
      BOOST_CHECK_THROW( db_api1.set_subscribe_callback( callback1, true ), fc::exception );

      db_api1.set_subscribe_callback( callback1, false );

      graphene::app::application_options opt;
      opt.enable_subscribe_to_all = true;

      graphene::app::database_api db_api2( db, &opt );
      db_api2.set_subscribe_callback( callback2, true );

      graphene::app::database_api db_api3( db, &opt );
      db_api3.set_subscribe_callback( callback3, false );

      vector<object_id_type> ids;
      ids.push_back( alice_id );

      db_api1.get_objects( ids ); // db_api1 subscribe to Alice
      db_api2.get_objects( ids ); // db_api2 subscribe to Alice

      generate_block();
      ++expected_objects_changed2; // subscribed to all, notify block changes

      transfer( account_id_type(), alice_id, asset(1) );
      generate_block();
      ++expected_objects_changed1; // subscribed to Alice, notify Alice balance change
      ++expected_objects_changed2; // subscribed to all, notify block changes

      fc::usleep(fc::milliseconds(200)); // sleep a while to execute callback in another thread

      BOOST_CHECK_EQUAL( expected_objects_changed1, objects_changed1 );
      BOOST_CHECK_EQUAL( expected_objects_changed2, objects_changed2 );
      BOOST_CHECK_EQUAL( expected_objects_changed3, objects_changed3 );

   } FC_LOG_AND_RETHROW()
}

BOOST_AUTO_TEST_CASE( lookup_vote_ids )
{ try {
   ACTORS( (connie)(whitney)(wolverine) );

   fund(connie);
   upgrade_to_lifetime_member(connie);
   fund(whitney);
   upgrade_to_lifetime_member(whitney);
   fund(wolverine);
   upgrade_to_lifetime_member(wolverine);

   const auto& committee = create_committee_member( connie );
   const auto& witness = create_witness( whitney );
   const auto& worker = create_worker( wolverine_id );

   graphene::app::database_api db_api(db);

   std::vector<vote_id_type> votes;
   votes.push_back( committee.vote_id );
   votes.push_back( witness.vote_id );
   votes.push_back( worker.vote_for );

   const auto results = db_api.lookup_vote_ids( votes );

} FC_LOG_AND_RETHROW() }

<<<<<<< HEAD
BOOST_AUTO_TEST_CASE(get_account_limit_orders)
{ try {

   ACTORS((seller));

   const auto& bitcny = create_bitasset("CNY");
   const auto& core   = asset_id_type()(db);

   int64_t init_balance(10000000);
   transfer(committee_account, seller_id, asset(init_balance));
   BOOST_CHECK_EQUAL( 10000000, get_balance(seller, core) );

   /// Create 250 versatile orders
   for (int i = 0 ; i < 50 ; ++i)
   {
      BOOST_CHECK(create_sell_order(seller, core.amount(100), bitcny.amount(250)));
   }

   for (int i = 1 ; i < 101 ; ++i)
   {
      BOOST_CHECK(create_sell_order(seller, core.amount(100), bitcny.amount(250 + i)));
      BOOST_CHECK(create_sell_order(seller, core.amount(100), bitcny.amount(250 - i)));
   }

   graphene::app::database_api db_api(db);
   std::vector<limit_order_object> results;
   limit_order_object o;

   // query with no constraint, expected:
   // 1. up to 101 orders returned
   // 2. orders were sorted by price desendingly
   results = db_api.get_account_limit_orders(seller.name, GRAPHENE_SYMBOL, "CNY");
   BOOST_CHECK(results.size() == 101);
   for (int i = 0 ; i < results.size() - 1 ; ++i)
   {
      BOOST_CHECK(results[i].sell_price >= results[i+1].sell_price);
   }
   BOOST_CHECK(results.front().sell_price == price(core.amount(100), bitcny.amount(150)));
   BOOST_CHECK(results.back().sell_price == price(core.amount(100), bitcny.amount(250)));
   results.clear();

   // query with specified limit, expected:
   // 1. up to specified amount of orders returned
   // 2. orders were sorted by price desendingly
   results = db_api.get_account_limit_orders(seller.name, GRAPHENE_SYMBOL, "CNY", 50);
   BOOST_CHECK(results.size() == 50);
   for (int i = 0 ; i < results.size() - 1 ; ++i)
   {
      BOOST_CHECK(results[i].sell_price >= results[i+1].sell_price);
   }
   BOOST_CHECK(results.front().sell_price == price(core.amount(100), bitcny.amount(150)));
   BOOST_CHECK(results.back().sell_price == price(core.amount(100), bitcny.amount(199)));

   o = results.back();
   results.clear();

   // query with specified order id and limit, expected:
   // same as before, but also the first order's id equal to specified
   results = db_api.get_account_limit_orders(seller.name, GRAPHENE_SYMBOL, "CNY", 80,
       limit_order_id_type(o.id));
   BOOST_CHECK(results.size() == 80);
   BOOST_CHECK(results.front().id == o.id);
   for (int i = 0 ; i < results.size() - 1 ; ++i)
   {
      BOOST_CHECK(results[i].sell_price >= results[i+1].sell_price);
   }
   BOOST_CHECK(results.front().sell_price == price(core.amount(100), bitcny.amount(199)));
   BOOST_CHECK(results.back().sell_price == price(core.amount(100), bitcny.amount(250)));

   o = results.back();
   results.clear();

   // query with specified price and an not exists order id, expected:
   // 1. the canceled order should not exists in returned orders and first order's
   //    id should greater than specified
   // 2. returned orders sorted by price desendingly
   // 3. the first order's sell price equal to specified
   cancel_limit_order(o); // NOTE 1: this canceled order was in scope of the
                          // first created 50 orders, so with price 2.5 BTS/CNY
   results = db_api.get_account_limit_orders(seller.name, GRAPHENE_SYMBOL, "CNY", 50,
       limit_order_id_type(o.id), o.sell_price);
   BOOST_CHECK(results.size() == 50);
   BOOST_CHECK(results.front().id > o.id);
   // NOTE 2: because of NOTE 1, here should be equal
   BOOST_CHECK(results.front().sell_price == o.sell_price);
   for (int i = 0 ; i < results.size() - 1 ; ++i)
   {
      BOOST_CHECK(results[i].sell_price >= results[i+1].sell_price);
   }
   BOOST_CHECK(results.front().sell_price == price(core.amount(100), bitcny.amount(250)));
   BOOST_CHECK(results.back().sell_price == price(core.amount(100), bitcny.amount(279)));

   o = results.back();
   results.clear();

   cancel_limit_order(o); // NOTE 3: this time the canceled order was in scope
                          // of the lowest price 150 orders
   results = db_api.get_account_limit_orders(seller.name, GRAPHENE_SYMBOL, "CNY", 101,
       limit_order_id_type(o.id), o.sell_price);
   BOOST_CHECK(results.size() == 71);
   BOOST_CHECK(results.front().id > o.id);
   // NOTE 3: because of NOTE 1, here should be little than 
   BOOST_CHECK(results.front().sell_price < o.sell_price);
   for (int i = 0 ; i < results.size() - 1 ; ++i)
   {
      BOOST_CHECK(results[i].sell_price >= results[i+1].sell_price);
   }
   BOOST_CHECK(results.front().sell_price == price(core.amount(100), bitcny.amount(280)));
   BOOST_CHECK(results.back().sell_price == price(core.amount(100), bitcny.amount(350)));

   BOOST_CHECK_THROW(db_api.get_account_limit_orders(seller.name, GRAPHENE_SYMBOL, "CNY", 101,
               limit_order_id_type(o.id)), fc::exception);

=======
BOOST_AUTO_TEST_CASE( get_transaction_hex )
{ try {
   graphene::app::database_api db_api(db);
   auto test_private_key = generate_private_key("testaccount");
   public_key_type test_public = test_private_key.get_public_key();

   trx.operations.push_back(make_account("testaccount", test_public));
   trx.validate();

   // case1: not signed, get hex
   std::string hex_str = fc::to_hex( fc::raw::pack( trx ) );

   BOOST_CHECK( db_api.get_transaction_hex( trx ) == hex_str );
   BOOST_CHECK( db_api.get_transaction_hex_without_sig( trx ) + "00" == hex_str );

   // case2: signed, get hex
   sign( trx, test_private_key );
   hex_str = fc::to_hex( fc::raw::pack( trx ) );

   BOOST_CHECK( db_api.get_transaction_hex( trx ) == hex_str );
   BOOST_CHECK( db_api.get_transaction_hex_without_sig( trx ) +
                   fc::to_hex( fc::raw::pack( trx.signatures ) ) == hex_str );
>>>>>>> 002c4dad
} FC_LOG_AND_RETHROW() }

BOOST_AUTO_TEST_SUITE_END()<|MERGE_RESOLUTION|>--- conflicted
+++ resolved
@@ -693,7 +693,6 @@
 
 } FC_LOG_AND_RETHROW() }
 
-<<<<<<< HEAD
 BOOST_AUTO_TEST_CASE(get_account_limit_orders)
 { try {
 
@@ -807,7 +806,8 @@
    BOOST_CHECK_THROW(db_api.get_account_limit_orders(seller.name, GRAPHENE_SYMBOL, "CNY", 101,
                limit_order_id_type(o.id)), fc::exception);
 
-=======
+} FC_LOG_AND_RETHROW() }
+
 BOOST_AUTO_TEST_CASE( get_transaction_hex )
 { try {
    graphene::app::database_api db_api(db);
@@ -830,7 +830,7 @@
    BOOST_CHECK( db_api.get_transaction_hex( trx ) == hex_str );
    BOOST_CHECK( db_api.get_transaction_hex_without_sig( trx ) +
                    fc::to_hex( fc::raw::pack( trx.signatures ) ) == hex_str );
->>>>>>> 002c4dad
+
 } FC_LOG_AND_RETHROW() }
 
 BOOST_AUTO_TEST_SUITE_END()