--- conflicted
+++ resolved
@@ -564,8 +564,6 @@
       edump((e.to_detail_string()));
       throw;
    }
-<<<<<<< HEAD
-   app1->shutdown();
 }
 
 ///////////////////////
@@ -697,6 +695,4 @@
       throw;
    }
    app1->shutdown();
-=======
->>>>>>> 8fea0350
 }